---
title: Data valuation
alias: 
  name: data-valuation
  text: Basics of data valuation
---

# Data valuation

!!! Note
    If you want to jump right into the steps to compute values, skip ahead
    to [Computing data values](#computing-data-values).

**Data valuation** is the task of assigning a number to each element of a
training set which reflects its contribution to the final performance of some
model trained on it. Some methods attempt to be model-agnostic, but in most
cases the model is an integral part of the method. In these cases, this number
is not an intrinsic property of the element of interest, but typically a
function of three factors:

1. The dataset $D$, or more generally, the distribution it was sampled from: In
   some cases one only cares about values wrt. a given data set, in others
   value would ideally be the (expected) contribution of a data point to any
   random set $D$ sampled from the same distribution. pyDVL implements methods
   of the first kind.

2. The algorithm $\mathcal{A}$ mapping the data $D$ to some estimator $f$ in a
   model class $\mathcal{F}$. E.g. MSE minimization to find the parameters of a
   linear model.

3. The performance metric of interest $u$ for the problem. When value depends on
   a model, it must be measured in some way which uses it. E.g. the $R^2$ score
<<<<<<< HEAD
   or the negative MSE over a test set.
=======
   or the negative MSE over a test set. This metric will be computed over a
   held-out valuation set.
>>>>>>> 8a388840

pyDVL collects algorithms for the computation of data values in this sense,
mostly those derived from cooperative game theory. The methods can be found in
the package [pydvl.value][pydvl.value] , with support from modules
[pydvl.utils.dataset][pydvl.utils.dataset]
and [pydvl.utils.utility][pydvl.utils.utility], as detailed below.

!!! Warning
    Be sure to read the section on
    [the difficulties using data values][problems-of-data-values].

There are three main families of methods for data valuation: game-theoretic, 
influence-based and intrinsic. As of v0.7.0 pyDVL supports the first two. Here,
we focus on game-theoretic concepts and refer to the main documentation on the
[influence funtion][the-influence-function] for the second.

## Game theoretical methods

The main contenders in game-theoretic approaches are [Shapley
values](shapley.md]) [@ghorbani_data_2019], [@kwon_efficient_2021],
[@schoch_csshapley_2022], their generalization to so-called
[semi-values](semi-values.md) by [@kwon_beta_2022] and [@wang_data_2022],
and [the Core](the-core.md) [@yan_if_2021]. All of these are implemented
in pyDVL.

In these methods, data points are considered players in a cooperative game 
whose outcome is the performance of the model when trained on subsets 
(*coalitions*) of the data, measured on a held-out **valuation set**. This 
outcome, or **utility**, must typically be computed for *every* subset of 
the training set, so that an exact computation is $\mathcal{O} (2^n)$ in the 
number of samples $n$, with each iteration requiring a full re-fitting of the 
model using a coalition as training set. Consequently, most methods involve 
Monte Carlo approximations, and sometimes approximate utilities which are 
faster to compute, e.g. proxy models [@wang_improving_2022] or constant-cost
approximations like Neural Tangent Kernels [@wu_davinz_2022].

The reasoning behind using game theory is that, in order to be useful, an
assignment of value, dubbed **valuation function**, is usually required to
fulfil certain requirements of consistency and "fairness". For instance, in some
applications value should not depend on the order in which data are considered,
or it should be equal for samples that contribute equally to any subset of the
data (of equal size). When considering aggregated value for (sub-)sets of data
there are additional desiderata, like having a value function that does not
increase with repeated samples. Game-theoretic methods are all rooted in axioms
that by construction ensure different desiderata, but despite their practical
usefulness, none of them are either necessary or sufficient for all
applications. For instance, SV methods try to equitably distribute all value
among all samples, failing to identify repeated ones as unnecessary, with e.g. a
zero value.


## Applications of data valuation

Many applications are touted for data valuation, but the results can be
inconsistent. Values have a strong dependency on the training procedure and the
performance metric used. For instance, accuracy is a poor metric for imbalanced
sets and this has a stark effect on data values. Some models exhibit great
variance in some regimes and this again has a detrimental effect on values.

Nevertheless, some of the most promising applications are:

* Cleaning of corrupted data.
* Pruning unnecessary or irrelevant data.
* Repairing mislabeled data.
* Guiding data acquisition and annotation (active learning).
* Anomaly detection and model debugging and interpretation.

Additionally, one of the motivating applications for the whole field is that of
data markets: a marketplace where data owners can sell their data to interested
parties. In this setting, data valuation can be key component to determine the
price of data. Algorithm-agnostic methods like LAVA [@just_lava_2023] are
particularly well suited for this, as they use the Wasserstein distance between
a vendor's data and the buyer's to determine the value of the former. 

However, this is a complex problem which can face practical banal problems like
the fact that data owners may not wish to disclose their data for valuation.


## Computing data values

Using pyDVL to compute data values is a simple process that can be broken down
into three steps:

1. Creating a [Dataset][pydvl.utils.dataset.Dataset] object from your data.
2. Creating a [Utility][pydvl.utils.utility.Utility] which ties your model to
   the dataset and a [scoring function][pydvl.utils.utility.Scorer].
3. Computing values with a method of your choice, e.g. via
   [compute_shapley_values][pydvl.value.shapley.common.compute_shapley_values].

### Creating a Dataset

The first item in the tuple $(D, \mathcal{A}, u)$ characterising data value is
the dataset. The class [Dataset][pydvl.utils.dataset.Dataset] is a simple
convenience wrapper for the train and test splits that is used throughout pyDVL.
The test set will be used to evaluate a scoring function for the model.

It can be used as follows:

```python
import numpy as np
from pydvl.utils import Dataset
from sklearn.model_selection import train_test_split
X, y = np.arange(100).reshape((50, 2)), np.arange(50)
X_train, X_test, y_train, y_test = train_test_split(
  X, y, test_size=0.5, random_state=16
)
dataset = Dataset(X_train, X_test, y_train, y_test)
```

It is also possible to construct Datasets from sklearn toy datasets for
illustrative purposes using [from_sklearn][pydvl.utils.dataset.Dataset.from_sklearn].

#### Grouping data

Be it because data valuation methods are computationally very expensive, or
because we are interested in the groups themselves, it can be often useful or
necessary to group samples to valuate them together.
[GroupedDataset][pydvl.utils.dataset.GroupedDataset] provides an alternative to
[Dataset][pydvl.utils.dataset.Dataset] with the same interface which allows this.

You can see an example in action in the
[Spotify notebook](../examples/shapley_basic_spotify), but here's a simple
example grouping a pre-existing `Dataset`. First we construct an array mapping
each index in the dataset to a group, then use
[from_dataset][pydvl.utils.dataset.GroupedDataset.from_dataset]:

```python
import numpy as np
from pydvl.utils import GroupedDataset

# Randomly assign elements to any one of num_groups:
data_groups = np.random.randint(0, num_groups, len(dataset))
grouped_dataset = GroupedDataset.from_dataset(dataset, data_groups)
```

### Creating a Utility

In pyDVL we have slightly overloaded the name "utility" and use it to refer to
an object that keeps track of all three items in $(D, \mathcal{A}, u)$. This
will be an instance of [Utility][pydvl.utils.utility.Utility] which, as mentioned,
is a convenient wrapper for the dataset, model and scoring function used for
valuation methods.

Here's a minimal example:

```python
import sklearn as sk
from pydvl.utils import Dataset, Utility

dataset = Dataset.from_sklearn(sk.datasets.load_iris())
model = sk.svm.SVC()
utility = Utility(model, dataset)
```

The object `utility` is a callable that data valuation methods will execute with
different subsets of training data. Each call will retrain the model on a subset
and evaluate it on the test data using a scoring function. By default,
[Utility][pydvl.utils.utility.Utility] will use `model.score()`, but it is
possible to use any scoring function (greater values must be better). In
particular, the constructor accepts the same types as argument as
[sklearn.model_selection.cross_validate][]: a string, a scorer callable or
[None][] for the default.

```python
utility = Utility(model, dataset, "explained_variance")
```

`Utility` will wrap the `fit()` method of the model to cache its results. This
greatly reduces computation times of Monte Carlo methods. Because of how caching
is implemented, it is important not to reuse `Utility` objects for different
datasets. You can read more about [setting up the cache][setting-up-the-cache]
in the installation guide and the documentation
of the [caching][pydvl.utils.caching] module.

#### Using custom scorers

The `scoring` argument of [Utility][pydvl.utils.utility.Utility] can be used to
specify a custom [Scorer][pydvl.utils.utility.Scorer] object. This is a simple
wrapper for a callable that takes a model, and test data and returns a score.

More importantly, the object provides information about the range of the score,
which is used by some methods by estimate the number of samples necessary, and
about what default value to use when the model fails to train.

!!! Note
    The most important property of a `Scorer` is its default value. Because many
    models will fail to fit on small subsets of the data, it is important to
    provide a sensible default value for the score.

It is possible to skip the construction of the [Scorer][pydvl.utils.utility.Scorer]
when constructing the `Utility` object. The two following calls are equivalent:

```python
from pydvl.utils import Utility, Scorer

utility = Utility(
   model, dataset, "explained_variance", score_range=(-np.inf, 1), default_score=0.0
)
utility = Utility(
   model, dataset, Scorer("explained_variance", range=(-np.inf, 1), default=0.0)
)
```

#### Learning the utility

Because each evaluation of the utility entails a full retrain of the model with
a new subset of the training set, it is natural to try to learn this mapping
from subsets to scores. This is the idea behind **Data Utility Learning (DUL)**
[@wang_improving_2022] and in pyDVL it's as simple as wrapping the
`Utility` inside [DataUtilityLearning][pydvl.utils.utility.DataUtilityLearning]:

```python
from pydvl.utils import Utility, DataUtilityLearning, Dataset
from sklearn.linear_model import LinearRegression, LogisticRegression
from sklearn.datasets import load_iris

dataset = Dataset.from_sklearn(load_iris())
u = Utility(LogisticRegression(), dataset, enable_cache=False)
training_budget = 3
wrapped_u = DataUtilityLearning(u, training_budget, LinearRegression())

# First 3 calls will be computed normally
for i in range(training_budget):
   _ = wrapped_u((i,))
# Subsequent calls will be computed using the fit model for DUL
wrapped_u((1, 2, 3))
```

As you can see, all that is required is a model to learn the utility itself and
the fitting and using of the learned model happens behind the scenes.

There is a longer example with an investigation of the results achieved by DUL
in [a dedicated notebook](../examples/shapley_utility_learning).

### Leave-One-Out values

LOO is the simplest approach to valuation. It assigns to each sample its
*marginal utility* as value:

$$v_u(i) = u(D) − u(D_{-i}).$$

For notational simplicity, we consider the valuation function as defined over
the indices of the dataset $D$, and $i \in D$ is the index of the sample,
$D_{-i}$ is the training set without the sample $x_i$, and $u$ is the utility
function.

For the purposes of data valuation, this is rarely useful beyond serving as a
baseline for benchmarking. Although in some benchmarks it can perform
astonishingly well on occasion. One particular weakness is that it does not
necessarily correlate with an intrinsic value of a sample: since it is a
marginal utility, it is affected by diminishing returns. Often, the training set
is large enough for a single sample not to have any significant effect on
training performance, despite any qualities it may possess. Whether this is
indicative of low value or not depends on each one's goals and definitions, but
other methods are typically preferable.

```python
from pydvl.value.loo import compute_loo

values = compute_loo(utility, n_jobs=-1)
```

The return value of all valuation functions is an object of type
[ValuationResult][pydvl.value.result.ValuationResult]. This can be iterated over,
indexed with integers, slices and Iterables, as well as converted to a
[pandas.DataFrame][].


## Problems of data values

There are a number of factors that affect how useful values can be for your
project. In particular, regression can be especially tricky, but the particular
nature of every (non-trivial) ML problem can have an effect:

* **Unbounded utility**: Choosing a scorer for a classifier is simple: accuracy
  or some F-score provides a bounded number with a clear interpretation. However,
  in regression problems most scores, like $R^2$, are not bounded because
  regressors can be arbitrarily bad. This leads to great variability in the
  utility for low sample sizes, and hence unreliable Monte Carlo approximations
  to the values. Nevertheless, in practice it is only the ranking of samples
  that matters, and this tends to be accurate (wrt. to the true ranking) despite
  inaccurate values.

    ??? tip "Squashing scores" 
        pyDVL offers a dedicated [function
        composition][pydvl.utils.score.compose_score] for scorer functions which
        can be used to squash a score. The following is defined in module
        [score][pydvl.utils.score]:
        ```python
        import numpy as np
        from pydvl.utils import compose_score
        
        def sigmoid(x: float) -> float:
          return float(1 / (1 + np.exp(-x)))
        
        squashed_r2 = compose_score("r2", sigmoid, "squashed r2")
        
        squashed_variance = compose_score(
          "explained_variance", sigmoid, "squashed explained variance"
        )
        ```
        These squashed scores can prove useful in regression problems, but they
        can also introduce issues in the low-value regime.

* **High variance utility**: Classical applications of game theoretic value
  concepts operate with deterministic utilities, but in ML we use an evaluation
  of the model on a validation set as a proxy for the true risk. Even if the
  utility *is* bounded, if it has high variance then values will also have high
  variance, as will their Monte Carlo estimates. One workaround in pyDVL is to
  configure the caching system to allow multiple evaluations of the utility for
  every index set. A moving average is computed and returned once the standard
  error is small, see [MemcachedConfig][pydvl.utils.config.MemcachedConfig].
  [@wang_data_2022] prove that by relaxing one of the Shapley axioms
  and considering the general class of semi-values, of which Shapley is an
  instance, one can prove that a choice of constant weights is the best one can
  do in a utility-agnostic setting. This method, dubbed *Data Banzhaf*, is
  available in pyDVL as
  [compute_banzhaf_semivalues][pydvl.value.semivalues.compute_banzhaf_semivalues].

* **Data set size**: Computing exact Shapley values is NP-hard, and Monte Carlo
  approximations can converge slowly. Massive datasets are thus impractical, at
  least with [game-theoretical methods][game-theoretical-methods]. A workaround
  is to group samples and investigate their value together. You can do this using
  [GroupedDataset][pydvl.utils.dataset.GroupedDataset]. There is a fully
  worked-out [example here](../examples/shapley_basic_spotify). Some algorithms
  also provide different sampling strategies to reduce the variance, but due to a
  no-free-lunch-type theorem, no single strategy can be optimal for all utilities.

* **Model size**: Since every evaluation of the utility entails retraining the
  whole model on a subset of the data, large models require great amounts of
  computation. But also, they will effortlessly interpolate small to medium
  datasets, leading to great variance in the evaluation of performance on the
  dedicated validation set. One mitigation for this problem is cross-validation,
  but this would incur massive computational cost. As of v.0.7.0 there are no
  facilities in pyDVL for cross-validating the utility (note that this would
  require cross-validating the whole value computation).<|MERGE_RESOLUTION|>--- conflicted
+++ resolved
@@ -30,12 +30,8 @@
 
 3. The performance metric of interest $u$ for the problem. When value depends on
    a model, it must be measured in some way which uses it. E.g. the $R^2$ score
-<<<<<<< HEAD
-   or the negative MSE over a test set.
-=======
    or the negative MSE over a test set. This metric will be computed over a
    held-out valuation set.
->>>>>>> 8a388840
 
 pyDVL collects algorithms for the computation of data values in this sense,
 mostly those derived from cooperative game theory. The methods can be found in
