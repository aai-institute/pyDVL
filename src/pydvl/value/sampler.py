--- conflicted
+++ resolved
@@ -1,14 +1,12 @@
 """
 Samplers iterate over subsets of indices.
 
-<<<<<<< HEAD
 The classes in this module are used to iterate over indices and subsets of their
 complement in the whole set, as required for the computation of marginal utility
 for semi-values. The elements returned when iterating over any subclass of
-[PowersetSampler][pydvl.value.sampler.PowersetSampler] are tuples of the form `(idx, subset)`, where `idx`
-is the index of the element being added to the subset, and `subset` is the
-subset of the complement of `idx`.
-=======
+[PowersetSampler][pydvl.value.sampler.PowersetSampler] are tuples of the form
+`(idx, subset)`, where `idx` is the index of the element being added to the
+subset, and `subset` is the subset of the complement of `idx`.
 The classes in this module are used to iterate over an index set $I$ as required
 for the computation of marginal utility for semi-values. The elements returned
 when iterating over any subclass of :class:`PowersetSampler` are tuples of the
@@ -18,7 +16,6 @@
 The iteration happens in two nested loops. An outer loop iterates over $I$, and
 an inner loop iterates over the powerset of $I \setminus \{i\}$. The outer
 iteration can be either sequential or at random.
->>>>>>> 80d965bd
 
 !!! Note
     This is the natural mode of iteration for the combinatorial definition of
@@ -26,22 +23,19 @@
     permutations, adhering to this interface is not ideal, but we stick to it for
     consistency.
 
-The samplers are used in the [semivalues][pydvl.value.semivalues] module to compute any
-semi-value, in particular Shapley and Beta values, and Banzhaf indices.
+The samplers are used in the [semivalues][pydvl.value.semivalues] module to
+compute any semi-value, in particular Shapley and Beta values, and Banzhaf
+indices.
 
 # Slicing of samplers
 
 The samplers can be sliced for parallel computation. For those which are
 embarrassingly parallel, this is done by slicing the set of "outer" indices and
 returning new samplers over those slices. This includes all truly powerset-based
-<<<<<<< HEAD
-samplers, such as [DeterministicCombinatorialSampler][pydvl.value.sampler.DeterministicCombinatorialSampler] and
-[UniformSampler][pydvl.value.sampler.UniformSampler]. In contrast, slicing a [PermutationSampler][pydvl.value.sampler.PermutationSampler]
-=======
-samplers, such as :class:`DeterministicUniformSampler` and
-:class:`UniformSampler`. In contrast, slicing a :class:`PermutationSampler`
->>>>>>> 80d965bd
-creates a new sampler which iterates over the same indices.
+samplers, such as [DeterministicUniformSampler][pydvl.value.sampler.DeterministicUniformSampler]
+and [UniformSampler][pydvl.value.sampler.UniformSampler]. In contrast, slicing a
+[PermutationSampler][pydvl.value.sampler.PermutationSampler] creates a new
+sampler which iterates over the same indices.
 """
 
 from __future__ import annotations
@@ -84,20 +78,14 @@
     of indices, and the inner loop iterates over subsets of the complement of
     the current index. The outer iteration can be either sequential or at random.
 
-    .. note::
-       Samplers are **not** iterators themselves, so that each call to ``iter()``
-       e.g. in a for loop creates a new iterator.
-
-    :Example:
-
-    .. code-block:: python
-
-       for idx, s in DeterministicUniformSampler(np.arange(2)):
-           print(s, end="")
-
-    Produces the output::
-
-       [][2,][][1,]
+    !!! Note
+        Samplers are **not** iterators themselves, so that each call to ``iter()``
+        e.g. in a for loop creates a new iterator.
+
+    !!! Example
+        >>>for idx, s in DeterministicUniformSampler(np.arange(2)):
+        >>>    print(s, end="")
+        [][2,][][1,]
 
     # Methods required in subclasses
 
@@ -227,20 +215,19 @@
         For every index $i$, each subset of the complement `indices - {i}` is
         returned.
 
-        .. note::
-           Indices are always iterated over sequentially, irrespective of
-           the value of ``index_iteration`` upon construction.
-
-        :Example:
-
-        .. code-block:: python
-
-           for idx, s in DeterministicUniformSampler(np.arange(2)):
-               print(f"{idx} - {s}", end=", ")
-
-        Produces the output::
-
+        !!! Note
+            Indices are always iterated over sequentially, irrespective of
+            the value of `index_iteration` upon construction.
+
+        !!! Example
+            ```python
+            for idx, s in DeterministicUniformSampler(np.arange(2)):
+                print(f"{idx} - {s}", end=", ")
+            ```
+            Produces the output:
+            ```
             1 - [], 1 - [2], 2 - [], 2 - [1],
+            ```
 
         Args:
             indices: The set of items (indices) to sample from.
@@ -268,18 +255,17 @@
     ``indices - {i}`` is sampled with equal probability $2^{n-1}$. The
     iterator never ends.
 
-    :Example:
-
-    .. code-block:: python
-
-       for idx, s in UniformSampler(np.arange(3)):
+    !!! Example
+        The code
+        ```python
+        for idx, s in UniformSampler(np.arange(3)):
            print(f"{idx} - {s}", end=", ")
-
-    Produces the output::
-
+        ```
+        Produces the output:
+        ```
         0 - [1 4], 1 - [2 3], 2 - [0 1 3], 3 - [], 4 - [2], 0 - [1 3 4], 1 - [0 2]
         (...)
-
+        ```
     """
 
     def __iter__(self) -> Iterator[SampleT]:
@@ -338,9 +324,9 @@
     semi-values.
 
     This sampler does not implement the two loops described in
-    :class:`~pydvl.value.sampler.PowersetSampler`. Instead, for a permutation
-    ``(3,1,4,2)``, it returns in sequence the tuples of index and sets:
-    ``(3, {})``, ``(1, {3})``, ``(4, {3,1})`` and ``(2, {3,1,4})``.
+    [PowersetSampler][pydvl.value.sampler.PowersetSampler]. Instead, for a
+    permutation `(3,1,4,2)`, it returns in sequence the tuples of index and
+    sets:  `(3, {})`, `(1, {3})`, `(4, {3,1})` and `(2, {3,1,4})`.
 
     Note that the full index set is never returned.
 
@@ -359,7 +345,7 @@
             if self._n_samples == 0:  # Empty index set
                 break
 
-    def __getitem__(self, key: slice | list[int]) -> "PowersetSampler[T]":
+    def __getitem__(self, key: slice | list[int]) -> PowersetSampler[T]:
         """Permutation samplers cannot be split across indices, so we return
         a copy of the full sampler."""
         return super().__getitem__(slice(None))
@@ -374,20 +360,14 @@
     iterates through them, returning sets as required for the permutation-based
     definition of semi-values.
 
-<<<<<<< HEAD
     !!! Warning
         This sampler requires caching to be enabled or computation
         will be doubled wrt. a "direct" implementation of permutation MC
-=======
-    .. warning::
-       This sampler requires caching to be enabled or computation
-       will be doubled wrt. a "direct" implementation of permutation MC
-
-    .. warning::
-       This sampler is not parallelizable, as it always iterates over the whole
-       set of permutations in the same order. Different processes would always
-       return the same values for all indices.
->>>>>>> 80d965bd
+
+    !!! Warning
+        This sampler is not parallelizable, as it always iterates over the whole
+        set of permutations in the same order. Different processes would always
+        return the same values for all indices.
     """
 
     def __iter__(self) -> Iterator[SampleT]:
