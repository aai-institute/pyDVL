r"""
This module provides the core functionality for the computation of generic
semi-values. A **semi-value** is any valuation function with the form:

$$v_\text{semi}(i) = \sum_{i=1}^n w(k)
\sum_{S \subset D_{-i}^{(k)}} [U(S_{+i})-U(S)],$$

where the coefficients $w(k)$ satisfy the property:

$$\sum_{k=1}^n w(k) = 1.$$

??? Note
    For implementation consistency, we slightly depart from the common definition
    of semi-values, which includes a factor $1/n$ in the sum over subsets.
    Instead, we subsume this factor into the coefficient $w(k)$.

## Main components

The computation of a semi-value requires two components:

1. A **subset sampler** that generates subsets of the set $D$ of interest.
2. A **coefficient** $w(k)$ that assigns a weight to each subset size $k$.

Samplers can be found in [sampler][pydvl.value.sampler], and can be classified
into two categories: powerset samplers and permutation samplers. Powerset
samplers generate subsets of $D_{-i}$, while the permutation sampler generates
permutations of $D$. The former conform to the above definition of semi-values,
while the latter reformulates it as:

$$
v(i) = \frac{1}{n!} \sum_{\sigma \in \Pi(n)}
\tilde{w}( | \sigma_{:i} | )[U(\sigma_{:i} \cup \{i\}) − U(\sigma_{:i})],
$$

where $\sigma_{:i}$ denotes the set of indices in permutation sigma before the
position where $i$ appears (see [Data valuation][computing-data-values] for
details), and

$$ \tilde{w} (k) = n \binom{n - 1}{k} w (k) $$

is the weight correction due to the reformulation.

!!! Warning
    Both [PermutationSampler][pydvl.value.sampler.PermutationSampler] and
    [DeterministicPermutationSampler][pydvl.value.sampler.DeterministicPermutationSampler]
    require caching to be enabled or computation will be doubled wrt. a 'direct'
    implementation of permutation MC.

## Computing semi-values

Samplers and coefficients can be arbitrarily mixed by means of the main entry
point of this module,
[compute_generic_semivalues][pydvl.value.semivalues.compute_generic_semivalues].
There are several pre-defined coefficients, including the Shapley value of
(Ghorbani and Zou, 2019)[^1], the Banzhaf index of (Wang and Jia)[^3], and the Beta
coefficient of (Kwon and Zou, 2022)[^2]. For each of these methods, there is a
convenience wrapper function. Respectively, these are:
[compute_shapley_semivalues][pydvl.value.semivalues.compute_shapley_semivalues],
[compute_banzhaf_semivalues][pydvl.value.semivalues.compute_banzhaf_semivalues],
and [compute_beta_shapley_semivalues][pydvl.value.semivalues.compute_beta_shapley_semivalues].
instead.

!!! tip "Parallelization and batching"
    In order to ensure reproducibility and fine-grained control of
    parallelization, samples are generated in the main process and then
    distributed to worker processes for evaluation. For small sample sizes, this
    can lead to a significant overhead. To avoid this, we temporarily provide an
    additional argument `batch_size` to all methods which can improve
    performance with small models up to an order of magnitude. Note that this
    argument will be removed before version 1.0 in favour of a more general
    solution.


## References

[^1]: <a name="ghorbani_data_2019"></a>Ghorbani, A., Zou, J., 2019.
    [Data Shapley: Equitable Valuation of Data for Machine Learning](https://proceedings.mlr.press/v97/ghorbani19c.html).
    In: Proceedings of the 36th International Conference on Machine Learning, PMLR, pp. 2242–2251.

[^2]: <a name="kwon_beta_2022"></a>Kwon, Y. and Zou, J., 2022.
    [Beta Shapley: A Unified and Noise-reduced Data Valuation Framework for Machine Learning](https://arxiv.org/abs/2110.14049).
    In: Proceedings of the 25th International Conference on Artificial Intelligence and Statistics (AISTATS) 2022, Vol. 151. PMLR, Valencia, Spain.

[^3]: <a name="wang_data_2023"></a>Wang, J.T. and Jia, R., 2023.
    [Data Banzhaf: A Robust Data Valuation Framework for Machine Learning](https://proceedings.mlr.press/v206/wang23e.html).
    In: Proceedings of The 26th International Conference on Artificial Intelligence and Statistics, pp. 6388-6421.
"""
from __future__ import annotations

import logging
import math
import warnings
<<<<<<< HEAD
from abc import ABC, abstractmethod
=======
from concurrent.futures import FIRST_COMPLETED, Future, wait
>>>>>>> a2d3eae2
from enum import Enum
from itertools import islice
from typing import Any, Iterable, List, Optional, Protocol, Tuple, Type, cast

import numpy as np
import scipy as sp
from deprecate import deprecated
from tqdm import tqdm

from pydvl.parallel import (
    ParallelBackend,
    _maybe_init_parallel_backend,
    init_parallel_backend,
)
from pydvl.parallel.config import ParallelConfig
from pydvl.utils import Utility
from pydvl.utils.types import IndexT, Seed
from pydvl.value import ValuationResult
from pydvl.value.sampler import (
    MSRSampler,
    PermutationSampler,
    PowersetSampler,
    SampleT,
    StochasticSampler,
)
from pydvl.value.stopping import MaxUpdates, RankStability, StoppingCriterion

__all__ = [
    "compute_banzhaf_semivalues",
    "compute_msr_banzhaf_semivalues",
    "compute_beta_shapley_semivalues",
    "compute_shapley_semivalues",
    "beta_coefficient",
    "banzhaf_coefficient",
    "shapley_coefficient",
    "compute_generic_semivalues",
    "compute_semivalues",
    "SemiValueMode",
]

log = logging.getLogger(__name__)


class SVCoefficient(Protocol):
    """The protocol that coefficients for the computation of semi-values must
    fulfill."""

    def __call__(self, n: int, k: int) -> float:
        """Computes the coefficient for a given subset size.

        Args:
            n: Total number of elements in the set.
            k: Size of the subset for which the coefficient is being computed
        """
        ...


MarginalT = Tuple[IndexT, float]


class MarginalFunction(ABC):
    @abstractmethod
    def __call__(
        self, u: Utility, coefficient: SVCoefficient, samples: Iterable[SampleT]
    ) -> Tuple[MarginalT, ...]:
        raise NotImplementedError


class DefaultMarginal(MarginalFunction):
    def __call__(
        self, u: Utility, coefficient: SVCoefficient, samples: Iterable[SampleT]
    ) -> Tuple[MarginalT, ...]:
        """Computation of marginal utility. This is a helper function for
        [compute_generic_semivalues][pydvl.value.semivalues.compute_generic_semivalues].

        Args:
            u: Utility object with model, data, and scoring function.
            coefficient: The semivalue coefficient and sampler weight
            samples: A collection of samples. Each sample is a tuple of index and subset of
                indices to compute a marginal utility.

        Returns:
            A collection of marginals. Each marginal is a tuple with index and its marginal
            utility.
        """
        n = len(u.data)
        marginals: List[MarginalT] = []
        for idx, s in samples:
            marginal = (u({idx}.union(s)) - u(s)) * coefficient(n, len(s))
            marginals.append((idx, marginal))
        return tuple(marginals)


class RawUtility(MarginalFunction):
    def __call__(
        self, u: Utility, coefficient: SVCoefficient, samples: Iterable[SampleT]
    ) -> Tuple[MarginalT, ...]:
        """Computation of raw utility without marginalization. This is a helper function for
        [compute_generic_semivalues][pydvl.value.semivalues.compute_generic_semivalues].

        Args:
            u: Utility object with model, data, and scoring function.
            coefficient: The semivalue coefficient and sampler weight
            samples: A collection of samples. Each sample is a tuple of index and subset of
                indices to compute a marginal utility.

        Returns:
            A collection of marginals. Each marginal is a tuple with index and its raw utility.
        """
        marginals: List[MarginalT] = []
        for idx, s in samples:
            marginals.append((s, u(s)))
        return tuple(marginals)


class FutureProcessor:
    """
    The FutureProcessor class used to process the results of the parallel marginal evaluations.

    The marginals are evaluated in parallel by `n_jobs` threads, but some algorithms require a central
    method to postprocess the marginal results. This can be achieved through the future processor.
    This base class does not perform any postprocessing, it is a noop used in most data valuation algorithms.
    """

    def __call__(self, future_result: Any) -> Any:
        return future_result


class MSRFutureProcessor(FutureProcessor):
    """
    This FutureProcessor processes the raw marginals in a way that MSR sampling requires.

    MSR sampling evaluates the utility once, and then updates all data semivalues based on this one evaluation.
    In order to do this, the RawUtility value needs to be postprocessed through this class.
    For more details on MSR, please refer to the paper (Wang et. al.)<sup><a href="wang_data_2023">3</a></sup>.
    This processor keeps track of the current values and computes marginals for all data points, so that
    the values in the ValuationResult can be updated properly down the line.
    """

    def __init__(self, u: Utility):
        self.n = len(u.data)
        self.all_indices = u.data.indices.copy()
        self.point_in_subset = np.zeros((self.n,))
        self.positive_sums = np.zeros((self.n,))
        self.negative_sums = np.zeros((self.n,))
        self.total_evaluations = 0

    def compute_values(self) -> np.ndarray:
        points_not_in_subset = self.total_evaluations - self.point_in_subset
        feasibility_map = np.logical_and(
            self.point_in_subset > 0, points_not_in_subset > 0
        )
        values: np.ndarray = (
            np.divide(
                1,
                self.point_in_subset,
                out=np.zeros_like(self.point_in_subset),
                where=feasibility_map,
            )
            * self.positive_sums
            - np.divide(
                1,
                points_not_in_subset,
                out=np.zeros_like(self.point_in_subset),
                where=feasibility_map,
            )
            * self.negative_sums
        )
        return values

    def __call__(
        self, future_result: List[Tuple[List[IndexT], float]]
    ) -> List[List[MarginalT]]:
        """Computation of marginal utility using Maximum Sample Reuse.

        This processor requires the Marginal Function to be set to RawUtility.
        Then, this processor computes marginals based on the utility value and the index set provided.

        The final formula that gives the Banzhaf semivalue using MSR is:
        $$\hat{\phi}_{MSR}(i) = \frac{1}{|\mathbf{S}_{\ni i}|} \sum_{S \in \mathbf{S}_{\ni i}} U(S)
        - \frac{1}{|\mathbf{S}_{\not{\ni} i}|} \sum_{S \in \mathbf{S}_{\not{\ni} i}} U(S)$$

        Args:
            future_result: Result of the parallel computing jobs comprised of
                a list of indices that were used to evaluate the utility, and the evaluation result (metric).

        Returns:
            A collection of marginals. Each marginal is a tuple with index and its marginal
            utility.
        """
        marginals: List[List[MarginalT]] = []
        for batch_id, (s, evaluation) in enumerate(future_result):
            previous_values = self.compute_values()
            self.total_evaluations += 1
            self.point_in_subset[s] += 1
            self.positive_sums[s] += evaluation
            not_s = np.setdiff1d(self.all_indices, s)
            self.negative_sums[not_s] += evaluation
            new_values = self.compute_values()
            # Hack to work around the update mechanic that does not work out of the box for MSR
            marginal_vals = (
                self.total_evaluations * new_values
                - (self.total_evaluations - 1) * previous_values
            )
            marginals.append([])
            for data_index in range(self.n):
                marginals[batch_id].append(
                    (data_index, float(marginal_vals[data_index]))
                )
        return marginals


# @deprecated(
#     target=compute_semivalues,  # TODO: rename this to compute_semivalues
#     deprecated_in="0.8.0",
#     remove_in="0.9.0",
# )
@deprecated(
    target=True,
    args_mapping={"config": "config"},
    deprecated_in="0.9.0",
    remove_in="0.10.0",
)
def compute_generic_semivalues(
    sampler: PowersetSampler[IndexT],
    u: Utility,
    coefficient: SVCoefficient,
    done: StoppingCriterion,
    *,
    marginal: MarginalFunction = DefaultMarginal(),
    future_processor: FutureProcessor = FutureProcessor(),
    batch_size: int = 1,
    skip_converged: bool = False,
    n_jobs: int = 1,
    parallel_backend: Optional[ParallelBackend] = None,
    config: Optional[ParallelConfig] = None,
    progress: bool = False,
) -> ValuationResult:
    """Computes semi-values for a given utility function and subset sampler.

    Args:
        sampler: The subset sampler to use for utility computations.
        u: Utility object with model, data, and scoring function.
        coefficient: The semi-value coefficient
        done: Stopping criterion.
        marginal: Marginal function to be used for computing the semivalues
        future_processor: Additional postprocessing steps required for some algorithms
        batch_size: Number of marginal evaluations per single parallel job.
        skip_converged: Whether to skip marginal evaluations for indices that
            have already converged. **CAUTION**: This is only entirely safe if
            the stopping criterion is [MaxUpdates][pydvl.value.stopping.MaxUpdates].
            For any other stopping criterion, the convergence status of indices
            may change during the computation, or they may be marked as having
            converged even though in fact the estimated values are far from the
            true values (e.g. for
            [AbsoluteStandardError][pydvl.value.stopping.AbsoluteStandardError],
            you will probably have to carefully adjust the threshold).
        n_jobs: Number of parallel jobs to use.
        parallel_backend: Parallel backend instance to use
            for parallelizing computations. If `None`,
            use [JoblibParallelBackend][pydvl.parallel.backends.JoblibParallelBackend] backend.
            See the [Parallel Backends][pydvl.parallel.backends] package
            for available options.
        config: (**DEPRECATED**) Object configuring parallel computation,
            with cluster address, number of cpus, etc.
        progress: Whether to display a progress bar.

    Returns:
        Object with the results.

    !!! warning "Deprecation notice"
        Parameter `batch_size` is for experimental use and will be removed in
        future versions.

    !!! tip "Changed in version 0.9.0"
        Deprecated `config` argument and added a `parallel_backend`
        argument to allow users to pass the Parallel Backend instance
        directly.
    """
    if isinstance(sampler, PermutationSampler) and u.cache is None:
        log.warning(
            "PermutationSampler requires caching to be enabled or computation "
            "will be doubled wrt. a 'direct' implementation of permutation MC"
        )

    if batch_size != 1:
        warnings.warn(
            "Parameter `batch_size` is for experimental use and will be"
            " removed in future versions",
            DeprecationWarning,
        )

    result = ValuationResult.zeros(
        algorithm=f"semivalue-{str(sampler)}-{coefficient.__name__}",  # type: ignore
        indices=u.data.indices,
        data_names=u.data.data_names,
    )

    parallel_backend = _maybe_init_parallel_backend(parallel_backend, config)
    u = parallel_backend.put(u)
    correction = parallel_backend.put(
        lambda n, k: coefficient(n, k) * sampler.weight(n, k)
    )

    max_workers = parallel_backend.effective_n_jobs(n_jobs)
    n_submitted_jobs = 2 * max_workers  # number of jobs in the queue

    sampler_it = iter(sampler)
    pbar = tqdm(disable=not progress, total=100, unit="%")

    with parallel_backend.executor(
        max_workers=max_workers, cancel_futures=True
    ) as executor:
        pending: set[Future] = set()
        while True:
            pbar.n = 100 * done.completion()
            pbar.refresh()

            completed, pending = wait(pending, timeout=1, return_when=FIRST_COMPLETED)
            for future in completed:
                processed_future = future_processor(
                    future.result()
                )  # List of tuples or
                for batch_future in processed_future:
                    if isinstance(batch_future, list):  # Case when batch size is > 1
                        for idx, marginal_val in batch_future:
                            result.update(idx, marginal_val)
                    else:  # Batch size 1
                        idx, marginal_val = batch_future
                        result.update(idx, marginal_val)
                    if done(result):
                        return result

            # Ensure that we always have n_submitted_jobs running
            try:
                while len(pending) < n_submitted_jobs:
                    samples = tuple(islice(sampler_it, batch_size))
                    if len(samples) == 0:
                        raise StopIteration

                    # Filter out samples for indices that have already converged
                    filtered_samples = samples
                    if skip_converged and np.count_nonzero(done.converged) > 0:
                        # TODO: cloudpickle can't pickle result of `filter` on python 3.8
                        filtered_samples = tuple(
                            filter(lambda t: not done.converged[t[0]], samples)
                        )

                    if filtered_samples:
                        pending.add(
                            executor.submit(
                                marginal,
                                u=u,
                                coefficient=correction,
                                samples=filtered_samples,
                            )
                        )
            except StopIteration:
                if len(pending) == 0:
                    return result


def always_one_coefficient(n: int, k: int) -> float:
    return 1.0


def shapley_coefficient(n: int, k: int) -> float:
    return float(1 / math.comb(n - 1, k) / n)


def banzhaf_coefficient(n: int, k: int) -> float:
    return float(1 / 2 ** (n - 1))


def beta_coefficient(alpha: float, beta: float) -> SVCoefficient:
    # Leave this here in case we want to avoid depending on scipy
    # n = n or 1024
    # @lru_cache(maxsize=int(n * (n - 1) / 2))
    # def B(a: int, b: int) -> float:
    #     """Γ(a) * Γ(b) / Γ(a+b)"""
    #     ii = np.arange(1, b)
    #     return (ii / (a + ii)).prod() / a

    B = sp.special.beta
    const = B(alpha, beta)

    def beta_coefficient_w(n: int, k: int) -> float:
        """Beta coefficient"""
        j = k + 1
        w = B(j + beta - 1, n - j + alpha) / const
        # return math.comb(n - 1, j - 1) * w * n
        return float(w)

    return cast(SVCoefficient, beta_coefficient_w)


@deprecated(
    target=True,
    args_mapping={"config": "config"},
    deprecated_in="0.9.0",
    remove_in="0.10.0",
)
def compute_shapley_semivalues(
    u: Utility,
    *,
    done: StoppingCriterion = MaxUpdates(100),
    sampler_t: Type[StochasticSampler] = PermutationSampler,
    batch_size: int = 1,
    n_jobs: int = 1,
    parallel_backend: Optional[ParallelBackend] = None,
    config: Optional[ParallelConfig] = None,
    progress: bool = False,
    seed: Optional[Seed] = None,
) -> ValuationResult:
    """Computes Shapley values for a given utility function.

    This is a convenience wrapper for
    [compute_generic_semivalues][pydvl.value.semivalues.compute_generic_semivalues]
    with the Shapley coefficient. Use
    [compute_shapley_values][pydvl.value.shapley.common.compute_shapley_values]
    for a more flexible interface and additional methods, including TMCS.

    Args:
        u: Utility object with model, data, and scoring function.
        done: Stopping criterion.
        sampler_t: The sampler type to use. See the
            [sampler][pydvl.value.sampler] module for a list.
        batch_size: Number of marginal evaluations per single parallel job.
        n_jobs: Number of parallel jobs to use.
        parallel_backend: Parallel backend instance to use
            for parallelizing computations. If `None`,
            use [JoblibParallelBackend][pydvl.parallel.backends.JoblibParallelBackend] backend.
            See the [Parallel Backends][pydvl.parallel.backends] package
            for available options.
        config: (**DEPRECATED**) Object configuring parallel computation,
            with cluster address, number of cpus, etc.
        seed: Either an instance of a numpy random number generator or a seed
            for it.
        progress: Whether to display a progress bar.

    Returns:
        Object with the results.

    !!! warning "Deprecation notice"
        Parameter `batch_size` is for experimental use and will be removed in
        future versions.

    !!! tip "Changed in version 0.9.0"
        Deprecated `config` argument and added a `parallel_backend`
        argument to allow users to pass the Parallel Backend instance
        directly.
    """
    # HACK: cannot infer return type because of useless IndexT, NameT
    return compute_generic_semivalues(  # type: ignore
        sampler_t(u.data.indices, seed=seed),
        u,
        shapley_coefficient,
        done,
        batch_size=batch_size,
        n_jobs=n_jobs,
        parallel_backend=parallel_backend,
        config=config,
        progress=progress,
    )


@deprecated(
    target=True,
    args_mapping={"config": "config"},
    deprecated_in="0.9.0",
    remove_in="0.10.0",
)
def compute_banzhaf_semivalues(
    u: Utility,
    *,
    done: StoppingCriterion = MaxUpdates(100),
    sampler_t: Type[StochasticSampler] = PermutationSampler,
    batch_size: int = 1,
    n_jobs: int = 1,
    parallel_backend: Optional[ParallelBackend] = None,
    config: Optional[ParallelConfig] = None,
    progress: bool = False,
    seed: Optional[Seed] = None,
) -> ValuationResult:
    """Computes Banzhaf values for a given utility function.

    This is a convenience wrapper for
    [compute_generic_semivalues][pydvl.value.semivalues.compute_generic_semivalues]
    with the Banzhaf coefficient.

    Args:
        u: Utility object with model, data, and scoring function.
        done: Stopping criterion.
        sampler_t: The sampler type to use. See the
            [sampler][pydvl.value.sampler] module for a list.
        batch_size: Number of marginal evaluations per single parallel job.
        n_jobs: Number of parallel jobs to use.
        seed: Either an instance of a numpy random number generator or a seed
            for it.
        parallel_backend: Parallel backend instance to use
            for parallelizing computations. If `None`,
            use [JoblibParallelBackend][pydvl.parallel.backends.JoblibParallelBackend] backend.
            See the [Parallel Backends][pydvl.parallel.backends] package
            for available options.
        config: (**DEPRECATED**) Object configuring parallel computation,
            with cluster address, number of cpus, etc.
        progress: Whether to display a progress bar.

    Returns:
        Object with the results.

    !!! warning "Deprecation notice"
        Parameter `batch_size` is for experimental use and will be removed in
        future versions.

    !!! tip "Changed in version 0.9.0"
        Deprecated `config` argument and added a `parallel_backend`
        argument to allow users to pass the Parallel Backend instance
        directly.
    """
    # HACK: cannot infer return type because of useless IndexT, NameT
    return compute_generic_semivalues(  # type: ignore
        sampler_t(u.data.indices, seed=seed),
        u,
        banzhaf_coefficient,
        done,
        batch_size=batch_size,
        n_jobs=n_jobs,
        parallel_backend=parallel_backend,
        config=config,
        progress=progress,
    )


<<<<<<< HEAD
def compute_msr_banzhaf_semivalues(
    u: Utility,
    *,
    done: StoppingCriterion = RankStability(0.01),
    sampler_t: Type[StochasticSampler] = MSRSampler,
    batch_size: int = 1,
    n_jobs: int = 1,
    config: ParallelConfig = ParallelConfig(),
    progress: bool = False,
    seed: Optional[Seed] = None,
) -> ValuationResult:
    """Computes MSR sampled Banzhaf values for a given utility function.

    This is a convenience wrapper for
    [compute_generic_semivalues][pydvl.value.semivalues.compute_generic_semivalues]
    with the Banzhaf coefficient and MSR sampling.

    This algorithm works by sampling random subsets and then evaluating the utility
    on that subset only once. Based on the evaluation and the subset indices,
    the MSRFutureProcessor then computes the marginal updates like in the paper
    (Wang et. al.)<sup><a href="wang_data_2023">3</a></sup>.
    Their approach updates the semivalues for all data points every time a new evaluation
    is computed. This increases sample efficiency compared to normal Monte Carlo updates.

    Args:
        u: Utility object with model, data, and scoring function.
        done: Stopping criterion.
        sampler_t: The sampler type to use. See the
            [sampler][pydvl.value.sampler] module for a list.
        batch_size: Number of marginal evaluations per single parallel job.
        n_jobs: Number of parallel jobs to use.
        seed: Either an instance of a numpy random number generator or a seed
            for it.
        config: Object configuring parallel computation, with cluster address,
            number of cpus, etc.
        progress: Whether to display a progress bar.

    Returns:
        Object with the results.

    !!! warning "Deprecation notice"
        Parameter `batch_size` is for experimental use and will be removed in
        future versions.
    """
    # HACK: cannot infer return type because of useless IndexT, NameT
    return compute_generic_semivalues(  # type: ignore
        sampler_t(u.data.indices, seed=seed),
        u,
        always_one_coefficient,
        done,
        marginal=RawUtility(),
        future_processor=MSRFutureProcessor(u),
        batch_size=batch_size,
        n_jobs=n_jobs,
        config=config,
        progress=progress,
    )


=======
@deprecated(
    target=True,
    args_mapping={"config": "config"},
    deprecated_in="0.9.0",
    remove_in="0.10.0",
)
>>>>>>> a2d3eae2
def compute_beta_shapley_semivalues(
    u: Utility,
    *,
    alpha: float = 1,
    beta: float = 1,
    done: StoppingCriterion = MaxUpdates(100),
    sampler_t: Type[StochasticSampler] = PermutationSampler,
    batch_size: int = 1,
    n_jobs: int = 1,
    parallel_backend: Optional[ParallelBackend] = None,
    config: Optional[ParallelConfig] = None,
    progress: bool = False,
    seed: Optional[Seed] = None,
) -> ValuationResult:
    """Computes Beta Shapley values for a given utility function.

    This is a convenience wrapper for
    [compute_generic_semivalues][pydvl.value.semivalues.compute_generic_semivalues]
    with the Beta Shapley coefficient.

    Args:
        u: Utility object with model, data, and scoring function.
        alpha: Alpha parameter of the Beta distribution.
        beta: Beta parameter of the Beta distribution.
        done: Stopping criterion.
        sampler_t: The sampler type to use. See the
            [sampler][pydvl.value.sampler] module for a list.
        batch_size: Number of marginal evaluations per (parallelized) task.
        n_jobs: Number of parallel jobs to use.
        seed: Either an instance of a numpy random number generator or a seed for it.
        parallel_backend: Parallel backend instance to use
            for parallelizing computations. If `None`,
            use [JoblibParallelBackend][pydvl.parallel.backends.JoblibParallelBackend] backend.
            See the [Parallel Backends][pydvl.parallel.backends] package
            for available options.
        config: (**DEPRECATED**) Object configuring parallel computation,
            with cluster address, number of cpus, etc.
        progress: Whether to display a progress bar.

    Returns:
        Object with the results.

    !!! warning "Deprecation notice"
        Parameter `batch_size` is for experimental use and will be removed in
        future versions.

    !!! tip "Changed in version 0.9.0"
        Deprecated `config` argument and added a `parallel_backend`
        argument to allow users to pass the Parallel Backend instance
        directly.
    """
    # HACK: cannot infer return type because of useless IndexT, NameT
    return compute_generic_semivalues(  # type: ignore
        sampler_t(u.data.indices, seed=seed),
        u,
        beta_coefficient(alpha, beta),
        done,
        batch_size=batch_size,
        n_jobs=n_jobs,
        parallel_backend=parallel_backend,
        config=config,
        progress=progress,
    )


@deprecated(target=True, deprecated_in="0.7.0", remove_in="0.8.0")
class SemiValueMode(str, Enum):
    """Enumeration of semi-value modes.

    !!! warning "Deprecation notice"
        This enum and the associated methods are deprecated and will be removed
        in 0.8.0.
    """

    Shapley = "shapley"
    BetaShapley = "beta_shapley"
    Banzhaf = "banzhaf"


@deprecated(target=True, deprecated_in="0.7.0", remove_in="0.8.0")
def compute_semivalues(
    u: Utility,
    *,
    done: StoppingCriterion = MaxUpdates(100),
    mode: SemiValueMode = SemiValueMode.Shapley,
    sampler_t: Type[StochasticSampler] = PermutationSampler,
    batch_size: int = 1,
    n_jobs: int = 1,
    seed: Optional[Seed] = None,
    **kwargs,
) -> ValuationResult:
    """Convenience entry point for most common semi-value computations.

    !!! warning "Deprecation warning"
        This method is deprecated and will be replaced in 0.8.0 by the more
        general implementation of
        [compute_generic_semivalues][pydvl.value.semivalues.compute_generic_semivalues].
        Use
        [compute_shapley_semivalues][pydvl.value.semivalues.compute_shapley_semivalues],
        [compute_banzhaf_semivalues][pydvl.value.semivalues.compute_banzhaf_semivalues],
        or
        [compute_beta_shapley_semivalues][pydvl.value.semivalues.compute_beta_shapley_semivalues]
        instead.

    The modes supported with this interface are the following. For greater
    flexibility use
    [compute_generic_semivalues][pydvl.value.semivalues.compute_generic_semivalues]
    directly.

    - [SemiValueMode.Shapley][pydvl.value.semivalues.SemiValueMode]:
      Shapley values.
    - [SemiValueMode.BetaShapley][pydvl.value.semivalues.SemiValueMode]:
      Implements the Beta Shapley semi-value as introduced in
      (Kwon and Zou, 2022)<sup><a href="#kwon_beta_2022">1</a></sup>.
      Pass additional keyword arguments `alpha` and `beta` to set the
      parameters of the Beta distribution (both default to 1).
    - [SemiValueMode.Banzhaf][pydvl.value.semivalues.SemiValueMode]: Implements
      the Banzhaf semi-value as introduced in (Wang and Jia, 2022)<sup><a
      href="#wang_data_2023">1</a></sup>.

    See [Data valuation][data-valuation] for an overview of valuation.

    Args:
        u: Utility object with model, data, and scoring function.
        done: Stopping criterion.
        mode: The semi-value mode to use. See
            [SemiValueMode][pydvl.value.semivalues.SemiValueMode] for a list.
        sampler_t: The sampler type to use. See [sampler][pydvl.value.sampler]
            for a list.
        batch_size: Number of marginal evaluations per (parallelized) task.
        n_jobs: Number of parallel jobs to use.
        seed: Either an instance of a numpy random number generator or a seed for it.
        kwargs: Additional keyword arguments passed to
            [compute_generic_semivalues][pydvl.value.semivalues.compute_generic_semivalues].

    Returns:
        Object with the results.

    !!! warning "Deprecation notice"
        Parameter `batch_size` is for experimental use and will be removed in
        future versions.
    """
    if mode == SemiValueMode.Shapley:
        coefficient = shapley_coefficient
    elif mode == SemiValueMode.BetaShapley:
        alpha = kwargs.pop("alpha", 1)
        beta = kwargs.pop("beta", 1)
        coefficient = beta_coefficient(alpha, beta)
    elif mode == SemiValueMode.Banzhaf:
        coefficient = banzhaf_coefficient
    else:
        raise ValueError(f"Unknown mode {mode}")
    coefficient = cast(SVCoefficient, coefficient)

    # HACK: cannot infer return type because of useless IndexT, NameT
    return compute_generic_semivalues(  # type: ignore
        sampler_t(u.data.indices, seed=seed),
        u,
        coefficient,
        done,
        n_jobs=n_jobs,
        batch_size=batch_size,
        **kwargs,
    )<|MERGE_RESOLUTION|>--- conflicted
+++ resolved
@@ -90,11 +90,8 @@
 import logging
 import math
 import warnings
-<<<<<<< HEAD
 from abc import ABC, abstractmethod
-=======
 from concurrent.futures import FIRST_COMPLETED, Future, wait
->>>>>>> a2d3eae2
 from enum import Enum
 from itertools import islice
 from typing import Any, Iterable, List, Optional, Protocol, Tuple, Type, cast
@@ -629,7 +626,12 @@
     )
 
 
-<<<<<<< HEAD
+@deprecated(
+    target=True,
+    args_mapping={"config": "config"},
+    deprecated_in="0.9.0",
+    remove_in="0.10.0",
+)
 def compute_msr_banzhaf_semivalues(
     u: Utility,
     *,
@@ -689,14 +691,12 @@
     )
 
 
-=======
 @deprecated(
     target=True,
     args_mapping={"config": "config"},
     deprecated_in="0.9.0",
     remove_in="0.10.0",
 )
->>>>>>> a2d3eae2
 def compute_beta_shapley_semivalues(
     u: Utility,
     *,
