--- conflicted
+++ resolved
@@ -276,27 +276,6 @@
 ) -> ValuationResult:
     """Computes Shapley values for a given utility function.
 
-<<<<<<< HEAD
-    This is a convenience wrapper for :func:`semivalues` with the Shapley
-    coefficient. Use :func:`~pydvl.value.shapley.common.compute_shapley_values`
-    for a more flexible interface and additional methods, including Truncated
-    Monte Carlo.
-
-    :param u: Utility object with model, data, and scoring function.
-    :param done: Stopping criterion.
-    :param sampler_t: The sampler type to use. See :mod:`pydvl.value.sampler`
-        for a list.
-    :param n_jobs: Number of parallel jobs to use.
-    :param seed: Either an instance of a numpy random number generator or a seed for it.
-    :param config: Object configuring parallel computation, with cluster
-        address, number of cpus, etc.
-    :param progress: Whether to display a progress bar.
-
-    :return: Object with the results.
-    """
-    return semivalues(
-        sampler_t(u.data.indices, seed=seed),
-=======
     This is a convenience wrapper for
     [compute_generic_semivalues][pydvl.value.semivalues.compute_generic_semivalues]
     with the Shapley coefficient. Use
@@ -311,14 +290,14 @@
         n_jobs: Number of parallel jobs to use.
         config: Object configuring parallel computation, with cluster
             address, number of cpus, etc.
+        seed: Either an instance of a numpy random number generator or a seed for it.
         progress: Whether to display a progress bar.
 
     Returns:
         Object with the results.
     """
     return compute_generic_semivalues(
-        sampler_t(u.data.indices),
->>>>>>> 62295d46
+        sampler_t(u.data.indices, seed=seed),
         u,
         shapley_coefficient,
         done,
@@ -340,25 +319,6 @@
 ) -> ValuationResult:
     """Computes Banzhaf values for a given utility function.
 
-<<<<<<< HEAD
-    This is a convenience wrapper for :func:`semivalues` with the Banzhaf
-    coefficient.
-
-    :param u: Utility object with model, data, and scoring function.
-    :param done: Stopping criterion.
-    :param sampler_t: The sampler type to use. See :mod:`pydvl.value.sampler`
-        for a list.
-    :param n_jobs: Number of parallel jobs to use.
-    :param seed: Either an instance of a numpy random number generator or a seed for it.
-    :param config: Object configuring parallel computation, with cluster
-        address, number of cpus, etc.
-    :param progress: Whether to display a progress bar.
-
-    :return: Object with the results.
-    """
-    return semivalues(
-        sampler_t(u.data.indices, seed=seed),
-=======
     This is a convenience wrapper for
     [compute_generic_semivalues][pydvl.value.semivalues.compute_generic_semivalues]
     with the Banzhaf coefficient.
@@ -369,6 +329,7 @@
         sampler_t: The sampler type to use. See :mod:`pydvl.value.sampler` for a
             list.
         n_jobs: Number of parallel jobs to use.
+        seed: Either an instance of a numpy random number generator or a seed for it.
         config: Object configuring parallel computation, with cluster address,
             number of cpus, etc.
         progress: Whether to display a progress bar.
@@ -377,8 +338,7 @@
         Object with the results.
     """
     return compute_generic_semivalues(
-        sampler_t(u.data.indices),
->>>>>>> 62295d46
+        sampler_t(u.data.indices, seed=seed),
         u,
         banzhaf_coefficient,
         done,
@@ -402,27 +362,6 @@
 ) -> ValuationResult:
     """Computes Beta Shapley values for a given utility function.
 
-<<<<<<< HEAD
-    This is a convenience wrapper for :func:`semivalues` with the Beta Shapley
-    coefficient.
-
-    :param u: Utility object with model, data, and scoring function.
-    :param alpha: Alpha parameter of the Beta distribution.
-    :param beta: Beta parameter of the Beta distribution.
-    :param done: Stopping criterion.
-    :param sampler_t: The sampler type to use. See :mod:`pydvl.value.sampler`
-        for a list.
-    :param n_jobs: Number of parallel jobs to use.
-    :param seed: Either an instance of a numpy random number generator or a seed for it.
-    :param config: Object configuring parallel computation, with cluster
-        address, number of cpus, etc.
-    :param progress: Whether to display a progress bar.
-
-    :return: Object with the results.
-    """
-    return semivalues(
-        sampler_t(u.data.indices, seed=seed),
-=======
     This is a convenience wrapper for
     [compute_generic_semivalues][pydvl.value.semivalues.compute_generic_semivalues]
     with the Beta Shapley coefficient.
@@ -434,6 +373,7 @@
         done: Stopping criterion.
         sampler_t: The sampler type to use. See :mod:`pydvl.value.sampler` for a list.
         n_jobs: Number of parallel jobs to use.
+        seed: Either an instance of a numpy random number generator or a seed for it.
         config: Object configuring parallel computation, with cluster address, number of cpus, etc.
         progress: Whether to display a progress bar.
 
@@ -441,8 +381,7 @@
         Object with the results.
     """
     return compute_generic_semivalues(
-        sampler_t(u.data.indices),
->>>>>>> 62295d46
+        sampler_t(u.data.indices, seed=seed),
         u,
         beta_coefficient(alpha, beta),
         done,
@@ -495,32 +434,6 @@
         instead.
 
     The modes supported with this interface are the following. For greater
-<<<<<<< HEAD
-    flexibility use :func:`~pydvl.value.semivalues.semivalues` directly.
-
-    - :attr:`SemiValueMode.Shapley`: Shapley values.
-    - :attr:`SemiValueMode.BetaShapley`: Implements the Beta Shapley semi-value
-      as introduced in :footcite:t:`kwon_beta_2022`. Pass additional keyword
-      arguments ``alpha`` and ``beta`` to set the parameters of the Beta
-      distribution (both default to 1).
-    - :attr:`SemiValueMode.Banzhaf`: Implements the Banzhaf semi-value as
-      introduced in :footcite:t:`wang_data_2022`.
-
-    See :ref:`data valuation` for an overview of data valuation.
-
-    :param u: Utility object with model, data, and scoring function.
-    :param done: Stopping criterion.
-    :param mode: The semi-value mode to use. See :class:`SemiValueMode` for a
-        list.
-    :param sampler_t: The sampler type to use. See :mod:`pydvl.value.sampler`
-        for a list.
-    :param n_jobs: Number of parallel jobs to use.
-    :param seed: Either an instance of a numpy random number generator or a seed for it.
-    :param kwargs: Additional keyword arguments passed to
-        :func:`~pydvl.value.semivalues.semivalues`.
-
-    :return: Object with the results.
-=======
     flexibility use
     [compute_generic_semivalues][pydvl.value.semivalues.compute_generic_semivalues]
     directly.
@@ -547,12 +460,12 @@
         sampler_t: The sampler type to use. See [sampler][pydvl.value.sampler]
             for a list.
         n_jobs: Number of parallel jobs to use.
+        seed: Either an instance of a numpy random number generator or a seed for it.
         kwargs: Additional keyword arguments passed to
             [compute_generic_semivalues][pydvl.value.semivalues.compute_generic_semivalues].
 
     Returns:
         Object with the results.
->>>>>>> 62295d46
     """
     if mode == SemiValueMode.Shapley:
         coefficient = shapley_coefficient
@@ -565,16 +478,11 @@
     else:
         raise ValueError(f"Unknown mode {mode}")
     coefficient = cast(SVCoefficient, coefficient)
-<<<<<<< HEAD
-    return semivalues(
+    return compute_generic_semivalues(
         sampler_t(u.data.indices, seed=seed),
         u,
         coefficient,
         done,
         n_jobs=n_jobs,
         **kwargs,
-=======
-    return compute_generic_semivalues(
-        sampler_instance, u, coefficient, done, n_jobs=n_jobs, **kwargs
->>>>>>> 62295d46
     )