from deprecate import deprecated

from pydvl.utils import Utility
from pydvl.value.result import ValuationResult

from .loo import loo

<<<<<<< HEAD
    $$v(i) = u(D) - u(D \setminus \{i\}) $$

    Args:
        u: Utility object with model, data, and scoring function
        progress: If True, display a progress bar

    Returns:
        Object with the data values.
    """

    if len(u.data) < 3:
        raise ValueError("Dataset must have at least 2 elements")
=======
__all__ = ["naive_loo"]
>>>>>>> 6f8cda95


@deprecated(
    target=loo, deprecated_in="0.7.0", remove_in="0.8.0", args_extra=dict(n_jobs=1)
)
def naive_loo(u: Utility, *, progress: bool = True, **kwargs) -> ValuationResult:
    """Deprecated. Use :func:`~pydvl.value.loo.loo` instead."""
    pass<|MERGE_RESOLUTION|>--- conflicted
+++ resolved
@@ -5,22 +5,7 @@
 
 from .loo import loo
 
-<<<<<<< HEAD
-    $$v(i) = u(D) - u(D \setminus \{i\}) $$
-
-    Args:
-        u: Utility object with model, data, and scoring function
-        progress: If True, display a progress bar
-
-    Returns:
-        Object with the data values.
-    """
-
-    if len(u.data) < 3:
-        raise ValueError("Dataset must have at least 2 elements")
-=======
 __all__ = ["naive_loo"]
->>>>>>> 6f8cda95
 
 
 @deprecated(
