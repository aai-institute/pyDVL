r"""
Monte Carlo approximations to Shapley Data values.

.. warning::
   You probably want to use the common interface provided by
   :func:`~pydvl.value.shapley.compute_shapley_values` instead of directly using
   the functions in this module.

Because exact computation of Shapley values requires $\mathcal{O}(2^n)$
re-trainings of the model, several Monte Carlo approximations are available.
The first two sample from the powerset of the training data directly:
:func:`combinatorial_montecarlo_shapley` and :func:`owen_sampling_shapley`. The
latter uses a reformulation in terms of a continuous extension of the utility.

Alternatively, employing another reformulation of the expression above as a sum
over permutations, one has the implementation in
:func:`permutation_montecarlo_shapley`, or using an early stopping strategy to
reduce computation :func:`truncated_montecarlo_shapley`.

.. seealso::
   It is also possible to use :func:`~pydvl.value.shapley.gt.group_testing_shapley`
   to reduce the number of evaluations of the utility. The method is however
   typically outperformed by others in this module.

.. seealso::
   Additionally, you can consider grouping your data points using
   :class:`~pydvl.utils.dataset.GroupedDataset` and computing the values of the
   groups instead. This is not to be confused with "group testing" as
   implemented in :func:`~pydvl.value.shapley.gt.group_testing_shapley`: any of
   the algorithms mentioned above, including Group Testing, can work to valuate
   groups of samples as units.
"""
from __future__ import annotations

import logging
import math
import operator
from concurrent.futures import FIRST_COMPLETED, Future, wait
from functools import reduce
from itertools import cycle, takewhile
from typing import Optional, Sequence

import numpy as np
from deprecate import deprecated
from numpy.typing import NDArray
from tqdm import tqdm

<<<<<<< HEAD
from pydvl.utils import Dataset
=======
from pydvl.utils import effective_n_jobs, init_executor, init_parallel_backend
>>>>>>> 6f8cda95
from pydvl.utils.config import ParallelConfig
from pydvl.utils.numeric import random_powerset
from pydvl.utils.parallel import CancellationPolicy, MapReduceJob
from pydvl.utils.utility import Utility
from pydvl.value.result import ValuationResult
from pydvl.value.shapley.truncated import NoTruncation, TruncationPolicy
from pydvl.value.stopping import MaxChecks, StoppingCriterion

logger = logging.getLogger(__name__)

__all__ = [
    "permutation_montecarlo_shapley",
    "combinatorial_montecarlo_shapley",
]


def _permutation_montecarlo_one_step(
    u: Utility, truncation: TruncationPolicy, algorithm_name: str
) -> ValuationResult:
    """Helper function for :func:`permutation_montecarlo_shapley`.

    Computes marginal utilities of each training sample in
    :obj:`pydvl.utils.utility.Utility.data` by iterating through randomly
    sampled permutations.

    :param u: Utility object with model, data, and scoring function
    :param truncation: A callable which decides whether to interrupt
        processing a permutation and set all subsequent marginals to zero.
    :param algorithm_name: For the results object. Used internally by different
        variants of Shapley using this subroutine

    :return: An object with the results
    """

    result = ValuationResult.zeros(
        algorithm=algorithm_name, indices=u.data.indices, data_names=u.data.data_names
    )

<<<<<<< HEAD
    pbar = tqdm(disable=not progress, position=job_id, total=100, unit="%")
    while not done(result):
        pbar.n = 100 * done.completion()
        pbar.refresh()
        permutation = np.random.permutation(u.data.indices)
        result += _permutation_montecarlo_shapley_rollout(
            u, permutation, truncation=truncation, algorithm_name=algorithm_name
        )

=======
    prev_score = 0.0
    permutation = np.random.permutation(u.data.indices)
    permutation_done = False
    truncation.reset()
    for i, idx in enumerate(permutation):
        if permutation_done:
            score = prev_score
        else:
            score = u(permutation[: i + 1])
        marginal = score - prev_score
        result.update(idx, marginal)
        prev_score = score
        if not permutation_done and truncation(i, score):
            permutation_done = True
    nans = np.isnan(result.values).sum()
    if nans > 0:
        logger.warning(
            f"{nans} NaN values in current permutation, ignoring. "
            "Consider setting a default value for the Scorer"
        )
        result = ValuationResult.empty(algorithm=algorithm_name)
>>>>>>> 6f8cda95
    return result


@deprecated(
    target=True,
    deprecated_in="0.7.0",
    remove_in="0.8.0",
    args_mapping=dict(
        coordinator_update_period=None, worker_update_period=None, progress=None
    ),
)
def permutation_montecarlo_shapley(
    u: Utility,
    done: StoppingCriterion,
    *,
    truncation: TruncationPolicy = NoTruncation(),
    n_jobs: int = 1,
    config: ParallelConfig = ParallelConfig(),
    progress: bool = False,
) -> ValuationResult:
    r"""Computes an approximate Shapley value by sampling independent
    permutations of the index set, approximating the sum:

    $$
    v_u(x_i) = \frac{1}{n!} \sum_{\sigma \in \Pi(n)}
    \tilde{w}( | \sigma_{:i} | )[u(\sigma_{:i} \cup \{i\}) − u(\sigma_{:i})],
    $$

    where $\sigma_{:i}$ denotes the set of indices in permutation sigma before
    the position where $i$ appears (see :ref:`data valuation` for details).

    This implements the method described in :footcite:t:`ghorbani_data_2019`
    with a double stopping criterion.

    .. todo::
       Think of how to add Robin-Gelman or some other more principled stopping
       criterion.

    Instead of naively implementing the expectation, we sequentially add points
    to coalitions from a permutation and incrementally compute marginal utilities.
    We stop computing marginals for a given permutation based on a
    :class:`TruncationPolicy`. :footcite:t:`ghorbani_data_2019` mention two
    policies: one that stops after a certain fraction of marginals are computed,
    implemented in :class:`FixedTruncation`, and one that stops if the last
    computed utility ("score") is close to the total utility using the standard
    deviation of the utility as a measure of proximity, implemented in
    :class:`BootstrapTruncation`.

    We keep sampling permutations and updating all shapley values
    until the :class:`StoppingCriterion` returns ``True``.

    :param u: Utility object with model, data, and scoring function.
    :param done: function checking whether computation must stop.
    :param truncation: An optional callable which decides whether to
        interrupt processing a permutation and set all subsequent marginals to
        zero. Typically used to stop computation when the marginal is small.
    :param n_jobs: number of jobs across which to distribute the computation.
    :param config: Object configuring parallel computation, with cluster
        address, number of cpus, etc.
    :param progress: Whether to display progress bars for each job.
    :return: Object with the data values.
    """
    algorithm = "permutation_montecarlo_shapley"

    parallel_backend = init_parallel_backend(config)
    u = parallel_backend.put(u)
    max_workers = effective_n_jobs(n_jobs, config)
    n_submitted_jobs = 2 * max_workers  # number of jobs in the executor's queue

    result = ValuationResult.zeros(algorithm=algorithm)

    pbar = tqdm(disable=not progress, total=100, unit="%")

    with init_executor(
        max_workers=max_workers, config=config, cancel_futures=CancellationPolicy.ALL
    ) as executor:
        pending: set[Future] = set()
        while True:
            pbar.n = 100 * done.completion()
            pbar.refresh()

            completed, pending = wait(
                pending, timeout=config.wait_timeout, return_when=FIRST_COMPLETED
            )

            for future in completed:
                result += future.result()
                # we could check outside the loop, but that means more
                # submissions if the stopping criterion is unstable
                if done(result):
                    return result

            # Ensure that we always have n_submitted_jobs in the queue or running
            for _ in range(n_submitted_jobs - len(pending)):
                future = executor.submit(
                    _permutation_montecarlo_one_step, u, truncation, algorithm
                )
                pending.add(future)


def _combinatorial_montecarlo_shapley(
    indices: Sequence[int],
    u: Utility,
    done: StoppingCriterion,
    *,
    progress: bool = False,
    job_id: int = 1,
) -> ValuationResult:
    """Helper function for :func:`combinatorial_montecarlo_shapley`.

    This is the code that is sent to workers to compute values using the
    combinatorial definition.

    :param indices: Indices of the samples to compute values for.
    :param u: Utility object with model, data, and scoring function
    :param done: Check on the results which decides when to stop sampling
        subsets for an index.
    :param progress: Whether to display progress bars for each job.
    :param job_id: id to use for reporting progress
    :return: A tuple of ndarrays with estimated values and standard errors
    """
    n = len(u.data)

    # Correction coming from Monte Carlo integration so that the mean of the
    # marginals converges to the value: the uniform distribution over the
    # powerset of a set with n-1 elements has mass 2^{n-1} over each subset. The
    # additional factor n corresponds to the one in the Shapley definition
    correction = 2 ** (n - 1) / n
    result = ValuationResult.zeros(
        algorithm="combinatorial_montecarlo_shapley",
        indices=np.array(indices, dtype=np.int_),
        data_names=[u.data.data_names[i] for i in indices],
    )

    repeat_indices = takewhile(lambda _: not done(result), cycle(indices))
    pbar = tqdm(disable=not progress, position=job_id, total=100, unit="%")
    for idx in repeat_indices:
        pbar.n = 100 * done.completion()
        pbar.refresh()
        # Randomly sample subsets of full dataset without idx
        subset = np.setxor1d(u.data.indices, [idx], assume_unique=True)
        s = next(random_powerset(subset, n_samples=1))
        marginal = (u({idx}.union(s)) - u(s)) / math.comb(n - 1, len(s))
        result.update(idx, correction * marginal)

    return result


def combinatorial_montecarlo_shapley(
    u: Utility,
    done: StoppingCriterion,
    *,
    n_jobs: int = 1,
    config: ParallelConfig = ParallelConfig(),
    progress: bool = False,
) -> ValuationResult:
    r"""Computes an approximate Shapley value using the combinatorial
    definition:

    $$v_u(i) = \frac{1}{n} \sum_{S \subseteq N \setminus \{i\}}
    \binom{n-1}{ | S | }^{-1} [u(S \cup \{i\}) − u(S)]$$

    This consists of randomly sampling subsets of the power set of the training
    indices in :attr:`~pydvl.utils.utility.Utility.data`, and computing their
    marginal utilities. See :ref:`data valuation` for details.

    Note that because sampling is done with replacement, the approximation is
    poor even for $2^{m}$ subsets with $m>n$, even though there are $2^{n-1}$
    subsets for each $i$. Prefer
    :func:`~pydvl.shapley.montecarlo.permutation_montecarlo_shapley`.

    Parallelization is done by splitting the set of indices across processes and
    computing the sum over subsets $S \subseteq N \setminus \{i\}$ separately.

    :param u: Utility object with model, data, and scoring function
    :param done: Stopping criterion for the computation.
    :param n_jobs: number of parallel jobs across which to distribute the
        computation. Each worker receives a chunk of
        :attr:`~pydvl.utils.dataset.Dataset.indices`
    :param config: Object configuring parallel computation, with cluster
        address, number of cpus, etc.
    :param progress: Whether to display progress bars for each job.
    :return: Object with the data values.
    """

    map_reduce_job: MapReduceJob[NDArray, ValuationResult] = MapReduceJob(
        u.data.indices,
        map_func=_combinatorial_montecarlo_shapley,
        reduce_func=lambda results: reduce(operator.add, results),
        map_kwargs=dict(u=u, done=done, progress=progress),
        n_jobs=n_jobs,
        config=config,
    )
    return map_reduce_job()


def _permutation_montecarlo_shapley_rollout(
    u: Utility,
    permutation: NDArray[np.int_],
    *,
    truncation: TruncationPolicy,
    algorithm_name: str,
    additional_indices: Optional[NDArray[np.int_]] = None,
    use_default_scorer_value: bool = True,
) -> ValuationResult:
    """
    A truncated version of a permutation-based MC estimator.
    values. It generates a permutation p[i] of the class label indices and iterates over
    all subsets starting from the empty set to the full set of indices.

    :param u: Utility object containing model, data, and scoring function.
    :param permutation: Permutation of indices to be considered.
    :param truncation: Callable which decides whether to interrupt processing a
        permutation and set all subsequent marginals to zero.
    :param additional_indices: Set of additional indices for data points which should be
        always considered.
    :param use_default_scorer_value: Use default scorer value even if additional_indices
        is not None.
    :return: ValuationResult object containing computed data values.
    """
    if (
        additional_indices is not None
        and len(np.intersect1d(permutation, additional_indices)) > 0
    ):
        raise ValueError(
            "The class label set and the complement set have to be disjoint."
        )

    result = ValuationResult.zeros(
        algorithm=algorithm_name,
        indices=u.data.indices,
        data_names=u.data.data_names,
    )

    prev_score = (
        u.default_score
        if (
            use_default_scorer_value
            or additional_indices is None
            or additional_indices is not None
            and len(additional_indices) == 0
        )
        else u(additional_indices)
    )

    truncation_u = u
    if additional_indices is not None:
        # hack to calculate the correct value in reset.
        truncation_indices = np.sort(np.concatenate((permutation, additional_indices)))
        truncation_u = Utility(
            u.model,
            Dataset(
                u.data.x_train[truncation_indices],
                u.data.y_train[truncation_indices],
                u.data.x_test,
                u.data.y_test,
            ),
            u.scorer,
        )
    truncation.reset(truncation_u)

    is_terminated = False
    for i, idx in enumerate(permutation):
        if is_terminated or (is_terminated := truncation(i, prev_score)):
            score = prev_score
        else:
            score = u(
                np.concatenate((permutation[: i + 1], additional_indices))
                if additional_indices is not None and len(additional_indices) > 0
                else permutation[: i + 1]
            )

        marginal = score - prev_score
        result.update(idx, marginal)
        prev_score = score

    return result<|MERGE_RESOLUTION|>--- conflicted
+++ resolved
@@ -45,11 +45,7 @@
 from numpy.typing import NDArray
 from tqdm import tqdm
 
-<<<<<<< HEAD
-from pydvl.utils import Dataset
-=======
-from pydvl.utils import effective_n_jobs, init_executor, init_parallel_backend
->>>>>>> 6f8cda95
+from pydvl.utils import Dataset, effective_n_jobs, init_executor, init_parallel_backend
 from pydvl.utils.config import ParallelConfig
 from pydvl.utils.numeric import random_powerset
 from pydvl.utils.parallel import CancellationPolicy, MapReduceJob
@@ -62,65 +58,90 @@
 
 __all__ = [
     "permutation_montecarlo_shapley",
+    "permutation_montecarlo_shapley_rollout",
     "combinatorial_montecarlo_shapley",
 ]
 
 
-def _permutation_montecarlo_one_step(
-    u: Utility, truncation: TruncationPolicy, algorithm_name: str
+def permutation_montecarlo_shapley_rollout(
+    u: Utility,
+    permutation: NDArray[np.int_],
+    truncation: TruncationPolicy,
+    algorithm_name: str,
+    additional_indices: Optional[NDArray[np.int_]] = None,
+    use_default_scorer_value: bool = True,
 ) -> ValuationResult:
-    """Helper function for :func:`permutation_montecarlo_shapley`.
-
-    Computes marginal utilities of each training sample in
-    :obj:`pydvl.utils.utility.Utility.data` by iterating through randomly
-    sampled permutations.
-
-    :param u: Utility object with model, data, and scoring function
-    :param truncation: A callable which decides whether to interrupt
-        processing a permutation and set all subsequent marginals to zero.
-    :param algorithm_name: For the results object. Used internally by different
-        variants of Shapley using this subroutine
-
-    :return: An object with the results
-    """
+    """
+    A truncated version of a permutation-based MC estimator.
+    values. It generates a permutation p[i] of the class label indices and iterates over
+    all subsets starting from the empty set to the full set of indices.
+
+    :param u: Utility object containing model, data, and scoring function.
+    :param permutation: Permutation of indices to be considered.
+    :param truncation: Callable which decides whether to interrupt processing a
+        permutation and set all subsequent marginals to zero.
+    :param additional_indices: Set of additional indices for data points which should be
+        always considered.
+    :param use_default_scorer_value: Use default scorer value even if additional_indices
+        is not None.
+    :return: ValuationResult object containing computed data values.
+    """
+    if (
+        additional_indices is not None
+        and len(np.intersect1d(permutation, additional_indices)) > 0
+    ):
+        raise ValueError(
+            "The class label set and the complement set have to be disjoint."
+        )
 
     result = ValuationResult.zeros(
-        algorithm=algorithm_name, indices=u.data.indices, data_names=u.data.data_names
+        algorithm=algorithm_name,
+        indices=u.data.indices,
+        data_names=u.data.data_names,
     )
 
-<<<<<<< HEAD
-    pbar = tqdm(disable=not progress, position=job_id, total=100, unit="%")
-    while not done(result):
-        pbar.n = 100 * done.completion()
-        pbar.refresh()
-        permutation = np.random.permutation(u.data.indices)
-        result += _permutation_montecarlo_shapley_rollout(
-            u, permutation, truncation=truncation, algorithm_name=algorithm_name
+    prev_score = (
+        u.default_score
+        if (
+            use_default_scorer_value
+            or additional_indices is None
+            or additional_indices is not None
+            and len(additional_indices) == 0
         )
-
-=======
-    prev_score = 0.0
-    permutation = np.random.permutation(u.data.indices)
-    permutation_done = False
-    truncation.reset()
+        else u(additional_indices)
+    )
+
+    truncation_u = u
+    if additional_indices is not None:
+        # hack to calculate the correct value in reset.
+        truncation_indices = np.sort(np.concatenate((permutation, additional_indices)))
+        truncation_u = Utility(
+            u.model,
+            Dataset(
+                u.data.x_train[truncation_indices],
+                u.data.y_train[truncation_indices],
+                u.data.x_test,
+                u.data.y_test,
+            ),
+            u.scorer,
+        )
+    truncation.reset(truncation_u)
+
+    is_terminated = False
     for i, idx in enumerate(permutation):
-        if permutation_done:
+        if is_terminated or (is_terminated := truncation(i, prev_score)):
             score = prev_score
         else:
-            score = u(permutation[: i + 1])
+            score = u(
+                np.concatenate((permutation[: i + 1], additional_indices))
+                if additional_indices is not None and len(additional_indices) > 0
+                else permutation[: i + 1]
+            )
+
         marginal = score - prev_score
         result.update(idx, marginal)
         prev_score = score
-        if not permutation_done and truncation(i, score):
-            permutation_done = True
-    nans = np.isnan(result.values).sum()
-    if nans > 0:
-        logger.warning(
-            f"{nans} NaN values in current permutation, ignoring. "
-            "Consider setting a default value for the Scorer"
-        )
-        result = ValuationResult.empty(algorithm=algorithm_name)
->>>>>>> 6f8cda95
+
     return result
 
 
@@ -215,8 +236,9 @@
 
             # Ensure that we always have n_submitted_jobs in the queue or running
             for _ in range(n_submitted_jobs - len(pending)):
+                p = np.random.permutation(u.data.indices)
                 future = executor.submit(
-                    _permutation_montecarlo_one_step, u, truncation, algorithm
+                    permutation_montecarlo_shapley_rollout, u, p, truncation, algorithm
                 )
                 pending.add(future)
 
@@ -314,87 +336,4 @@
         n_jobs=n_jobs,
         config=config,
     )
-    return map_reduce_job()
-
-
-def _permutation_montecarlo_shapley_rollout(
-    u: Utility,
-    permutation: NDArray[np.int_],
-    *,
-    truncation: TruncationPolicy,
-    algorithm_name: str,
-    additional_indices: Optional[NDArray[np.int_]] = None,
-    use_default_scorer_value: bool = True,
-) -> ValuationResult:
-    """
-    A truncated version of a permutation-based MC estimator.
-    values. It generates a permutation p[i] of the class label indices and iterates over
-    all subsets starting from the empty set to the full set of indices.
-
-    :param u: Utility object containing model, data, and scoring function.
-    :param permutation: Permutation of indices to be considered.
-    :param truncation: Callable which decides whether to interrupt processing a
-        permutation and set all subsequent marginals to zero.
-    :param additional_indices: Set of additional indices for data points which should be
-        always considered.
-    :param use_default_scorer_value: Use default scorer value even if additional_indices
-        is not None.
-    :return: ValuationResult object containing computed data values.
-    """
-    if (
-        additional_indices is not None
-        and len(np.intersect1d(permutation, additional_indices)) > 0
-    ):
-        raise ValueError(
-            "The class label set and the complement set have to be disjoint."
-        )
-
-    result = ValuationResult.zeros(
-        algorithm=algorithm_name,
-        indices=u.data.indices,
-        data_names=u.data.data_names,
-    )
-
-    prev_score = (
-        u.default_score
-        if (
-            use_default_scorer_value
-            or additional_indices is None
-            or additional_indices is not None
-            and len(additional_indices) == 0
-        )
-        else u(additional_indices)
-    )
-
-    truncation_u = u
-    if additional_indices is not None:
-        # hack to calculate the correct value in reset.
-        truncation_indices = np.sort(np.concatenate((permutation, additional_indices)))
-        truncation_u = Utility(
-            u.model,
-            Dataset(
-                u.data.x_train[truncation_indices],
-                u.data.y_train[truncation_indices],
-                u.data.x_test,
-                u.data.y_test,
-            ),
-            u.scorer,
-        )
-    truncation.reset(truncation_u)
-
-    is_terminated = False
-    for i, idx in enumerate(permutation):
-        if is_terminated or (is_terminated := truncation(i, prev_score)):
-            score = prev_score
-        else:
-            score = u(
-                np.concatenate((permutation[: i + 1], additional_indices))
-                if additional_indices is not None and len(additional_indices) > 0
-                else permutation[: i + 1]
-            )
-
-        marginal = score - prev_score
-        result.update(idx, marginal)
-        prev_score = score
-
-    return result+    return map_reduce_job()