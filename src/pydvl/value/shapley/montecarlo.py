--- conflicted
+++ resolved
@@ -78,22 +78,6 @@
     algorithm_name: str,
     seed: Optional[Union[Seed, SeedSequence]] = None,
 ) -> ValuationResult:
-<<<<<<< HEAD
-    """Helper function for :func:`permutation_montecarlo_shapley`.
-
-    Computes marginal utilities of each training sample in
-    :obj:`pydvl.utils.utility.Utility.data` by iterating through randomly
-    sampled permutations.
-
-    :param u: Utility object with model, data, and scoring function
-    :param truncation: A callable which decides whether to interrupt
-        processing a permutation and set all subsequent marginals to zero.
-    :param algorithm_name: For the results object. Used internally by different
-        variants of Shapley using this subroutine
-    :param seed: Either an instance of a numpy random number generator or a seed
-        for it.
-    :return: An object with the results
-=======
     """Helper function for [permutation_montecarlo_shapley()][pydvl.value.shapley.montecarlo.permutation_montecarlo_shapley].
 
     Computes marginal utilities of each training sample in a randomly sampled
@@ -104,10 +88,10 @@
             processing a permutation and set all subsequent marginals to zero.
         algorithm_name: For the results object. Used internally by different
             variants of Shapley using this subroutine
+        seed: Either an instance of a numpy random number generator or a seed for it.
 
     Returns:
         An object with the results
->>>>>>> 62295d46
     """
 
     result = ValuationResult.zeros(
@@ -187,22 +171,6 @@
     [BootstrapTruncation][pydvl.value.shapley.truncated.BootstrapTruncation].
 
     We keep sampling permutations and updating all shapley values
-<<<<<<< HEAD
-    until the :class:`StoppingCriterion` returns ``True``.
-
-    :param u: Utility object with model, data, and scoring function.
-    :param done: function checking whether computation must stop.
-    :param truncation: An optional callable which decides whether to
-        interrupt processing a permutation and set all subsequent marginals to
-        zero. Typically used to stop computation when the marginal is small.
-    :param n_jobs: number of jobs across which to distribute the computation.
-    :param seed: Either an instance of a numpy random number generator or a seed
-        for it.
-    :param config: Object configuring parallel computation, with cluster
-        address, number of cpus, etc.
-    :param progress: Whether to display progress bars for each job.
-    :return: Object with the data values.
-=======
     until the [StoppingCriterion][pydvl.value.stopping.StoppingCriterion] returns
     `True`.
 
@@ -216,10 +184,10 @@
         config: Object configuring parallel computation, with cluster address,
             number of cpus, etc.
         progress: Whether to display a progress bar.
+        seed: Either an instance of a numpy random number generator or a seed for it.
 
     Returns:
         Object with the data values.
->>>>>>> 62295d46
     """
     algorithm = "permutation_montecarlo_shapley"
 
@@ -286,28 +254,17 @@
     This is the code that is sent to workers to compute values using the
     combinatorial definition.
 
-<<<<<<< HEAD
-    :param indices: Indices of the samples to compute values for.
-    :param u: Utility object with model, data, and scoring function
-    :param done: Check on the results which decides when to stop sampling
-        subsets for an index.
-    :param progress: Whether to display progress bars for each job.
-    :param job_id: id to use for reporting progress
-    :param seed: Either an instance of a numpy random number generator or a seed
-        for it.
-    :return: A tuple of ndarrays with estimated values and standard errors
-=======
     Args:
         indices: Indices of the samples to compute values for.
         u: Utility object with model, data, and scoring function
         done: Check on the results which decides when to stop sampling
             subsets for an index.
         progress: Whether to display progress bars for each job.
+        seed: Either an instance of a numpy random number generator or a seed for it.
         job_id: id to use for reporting progress
 
     Returns:
         The results for the indices.
->>>>>>> 62295d46
     """
     n = len(u.data)
 
@@ -364,19 +321,6 @@
     Parallelization is done by splitting the set of indices across processes and
     computing the sum over subsets $S \subseteq N \setminus \{i\}$ separately.
 
-<<<<<<< HEAD
-    :param u: Utility object with model, data, and scoring function
-    :param done: Stopping criterion for the computation.
-    :param n_jobs: number of parallel jobs across which to distribute the
-        computation. Each worker receives a chunk of
-        :attr:`~pydvl.utils.dataset.Dataset.indices`
-    :param seed: Either an instance of a numpy random number generator or a seed
-        for it.
-    :param config: Object configuring parallel computation, with cluster
-        address, number of cpus, etc.
-    :param progress: Whether to display progress bars for each job.
-    :return: Object with the data values.
-=======
     Args:
         u: Utility object with model, data, and scoring function
         done: Stopping criterion for the computation.
@@ -386,10 +330,10 @@
         config: Object configuring parallel computation, with cluster address,
             number of cpus, etc.
         progress: Whether to display progress bars for each job.
-
+        seed: Either an instance of a numpy random number generator or a seed for it.
+        f
     Returns:
         Object with the data values.
->>>>>>> 62295d46
     """
 
     map_reduce_job: MapReduceJob[NDArray, ValuationResult] = MapReduceJob(
