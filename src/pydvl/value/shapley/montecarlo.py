--- conflicted
+++ resolved
@@ -156,9 +156,31 @@
     \tilde{w}( | \sigma_{:i} | )[u(\sigma_{:i} \cup \{i\}) − u(\sigma_{:i})],
     $$
 
-<<<<<<< HEAD
-    where $\sigma_{:i}$ denotes the set of indices in permutation sigma before the
-    position where $i$ appears (see [Data valuation][computing-data-values] for details).
+    where $\sigma_{:i}$ denotes the set of indices in permutation sigma before
+    the position where $i$ appears (see [[data-valuation]] for details).
+
+    This implements the method described in [@ghorbani_data_2019]
+    with a double stopping criterion.
+
+    .. todo::
+       Think of how to add Robin-Gelman or some other more principled stopping
+       criterion.
+
+    Instead of naively implementing the expectation, we sequentially add points
+    to coalitions from a permutation and incrementally compute marginal utilities.
+    We stop computing marginals for a given permutation based on a
+    [TruncationPolicy][pydvl.value.shapley.truncated.TruncationPolicy].
+    [@ghorbani_data_2019] mention two policies: one that stops after a certain
+    fraction of marginals are computed, implemented in
+    [FixedTruncation][pydvl.value.shapley.truncated.FixedTruncation],
+    and one that stops if the last computed utility ("score") is close to the
+    total utility using the standard deviation of the utility as a measure of
+    proximity, implemented in
+    [BootstrapTruncation][pydvl.value.shapley.truncated.BootstrapTruncation].
+
+    We keep sampling permutations and updating all shapley values
+    until the [StoppingCriterion][pydvl.value.stopping.StoppingCriterion] returns
+    `True`.
 
     Args:
         u: Utility object with model, data, and scoring function.
@@ -169,45 +191,10 @@
         n_jobs: number of jobs across which to distribute the computation.
         config: Object configuring parallel computation, with cluster address,
             number of cpus, etc.
-        progress: Whether to display progress bars for each job.
+        progress: Whether to display a progress bar.
 
     Returns:
         Object with the data values.
-=======
-    where $\sigma_{:i}$ denotes the set of indices in permutation sigma before
-    the position where $i$ appears (see :ref:`data valuation` for details).
-
-    This implements the method described in :footcite:t:`ghorbani_data_2019`
-    with a double stopping criterion.
-
-    .. todo::
-       Think of how to add Robin-Gelman or some other more principled stopping
-       criterion.
-
-    Instead of naively implementing the expectation, we sequentially add points
-    to coalitions from a permutation and incrementally compute marginal utilities.
-    We stop computing marginals for a given permutation based on a
-    :class:`TruncationPolicy`. :footcite:t:`ghorbani_data_2019` mention two
-    policies: one that stops after a certain fraction of marginals are computed,
-    implemented in :class:`FixedTruncation`, and one that stops if the last
-    computed utility ("score") is close to the total utility using the standard
-    deviation of the utility as a measure of proximity, implemented in
-    :class:`BootstrapTruncation`.
-
-    We keep sampling permutations and updating all shapley values
-    until the :class:`StoppingCriterion` returns ``True``.
-
-    :param u: Utility object with model, data, and scoring function.
-    :param done: function checking whether computation must stop.
-    :param truncation: An optional callable which decides whether to
-        interrupt processing a permutation and set all subsequent marginals to
-        zero. Typically used to stop computation when the marginal is small.
-    :param n_jobs: number of jobs across which to distribute the computation.
-    :param config: Object configuring parallel computation, with cluster
-        address, number of cpus, etc.
-    :param progress: Whether to display progress bars for each job.
-    :return: Object with the data values.
->>>>>>> 80d965bd
     """
     algorithm = "permutation_montecarlo_shapley"
 
