--- conflicted
+++ resolved
@@ -73,7 +73,7 @@
     data: NDArray,
     level: float,
     type: Literal["normal", "t", "auto"] = "normal",
-    abscissa: Optional[Sequence[Any]] = None,
+    abscissa: Optional[Sequence[str]] = None,
     mean_color: Optional[str] = "dodgerblue",
     shade_color: Optional[str] = "lightblue",
     ax: Optional[plt.Axes] = None,
@@ -110,14 +110,11 @@
         variances=variances,
         counts=np.ones_like(means, dtype=np.int_) * m,
         indices=np.arange(n),
-<<<<<<< HEAD
-=======
         data_names=(
             np.array(abscissa, dtype=str)
             if abscissa is not None
             else np.arange(n, dtype=str)
         ),
->>>>>>> ec5b2a38
     )
     dummy.sort(key="value")
 
