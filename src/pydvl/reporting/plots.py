from functools import partial
from typing import Any, List, Literal, Optional, OrderedDict, Sequence, cast

import matplotlib.pyplot as plt
import numpy as np
import pandas as pd
import scipy as sp
from deprecate import deprecated
from matplotlib.axes import Axes
from numpy.typing import NDArray
from scipy.stats import norm, t

from pydvl.valuation.result import ValuationResult
<<<<<<< HEAD
=======

__all__ = [
    "plot_ci_array",
    "plot_ci_values",
    "plot_shapley",
    "plot_influence_distribution",
    "plot_influence_distribution_by_label",
    "spearman_correlation",
]
>>>>>>> 26cade36


@deprecated(target=None, deprecated_in="0.7.1", remove_in="0.9.0")
def shaded_mean_std(
    data: np.ndarray,
    abscissa: Optional[Sequence[Any]] = None,
    num_std: float = 1.0,
    mean_color: Optional[str] = "dodgerblue",
    shade_color: Optional[str] = "lightblue",
    title: Optional[str] = None,
    xlabel: Optional[str] = None,
    ylabel: Optional[str] = None,
    ax: Optional[Axes] = None,
    **kwargs,
) -> Axes:
    r"""The usual mean \(\pm\) std deviation plot to aggregate runs of
    experiments.

    !!! warning "Deprecation notice"
        This function is bogus and will be removed in the future in favour of
        properly computed confidence intervals.

    Args:
        data: axis 0 is to be aggregated on (e.g. runs) and axis 1 is the
            data for each run.
        abscissa: values for the x-axis. Leave empty to use increasing integers.
        num_std: number of standard deviations to shade around the mean.
        mean_color: color for the mean
        shade_color: color for the shaded region
        title: Title text. To use mathematics, use LaTeX notation.
        xlabel: Text for the horizontal axis.
        ylabel: Text for the vertical axis
        ax: If passed, axes object into which to insert the figure. Otherwise,
            a new figure is created and returned
        kwargs: these are forwarded to the ax.plot() call for the mean.

    Returns:
        The axes used (or created)
    """
    assert len(data.shape) == 2
    mean = data.mean(axis=0)
    std = num_std * data.std(axis=0)

    if ax is None:
        fig, ax = plt.subplots()
    if abscissa is None:
        abscissa = list(range(data.shape[1]))

    ax.fill_between(abscissa, mean - std, mean + std, alpha=0.3, color=shade_color)
    ax.plot(abscissa, mean, color=mean_color, **kwargs)

    ax.set_title(title or "")
    ax.set_xlabel(xlabel or "")
    ax.set_ylabel(ylabel or "")

    return ax


def plot_ci_array(
    data: NDArray,
    level: float,
    type: Literal["normal", "t", "auto"] = "normal",
    abscissa: Optional[Sequence[str]] = None,
    mean_color: Optional[str] = "dodgerblue",
    shade_color: Optional[str] = "lightblue",
    ax: Optional[plt.Axes] = None,
    **kwargs,
) -> plt.Axes:
    """Plot values and a confidence interval from a 2D array.

    Supported intervals are based on the normal and the t distributions.

    Args:
        data: A 2D array with M different values for each of the N indices.
        level: The confidence level.
        type: The type of confidence interval to use.
        abscissa: The values for the x-axis. Leave empty to use increasing
            integers.
        mean_color: The color of the mean line.
        shade_color: The color of the confidence interval.
        ax: If passed, axes object into which to insert the figure. Otherwise,
            a new figure is created and the axes returned.
        **kwargs: Additional arguments to pass to the plot function.

    Returns:
        The matplotlib axes.
    """

    m, n = data.shape

    means = np.mean(data, axis=0)
    variances = np.var(data, axis=0, ddof=1)

    dummy = ValuationResult(
        algorithm="dummy",
        values=means,
        variances=variances,
        counts=np.ones_like(means, dtype=np.int_) * m,
        indices=np.arange(n),
        data_names=(
            np.array(abscissa, dtype=str)
            if abscissa is not None
            else np.arange(n, dtype=str)
        ),
    )
    dummy.sort(key="index")

    return plot_ci_values(
        dummy,
        level=level,
        type=type,
        abscissa=abscissa,
        mean_color=mean_color,
        shade_color=shade_color,
        ax=ax,
        **kwargs,
    )


def plot_ci_values(
    values: ValuationResult,
    level: float,
    type: Literal["normal", "t", "auto"] = "auto",
    abscissa: Optional[Sequence[Any]] = None,
    mean_color: Optional[str] = "dodgerblue",
    shade_color: Optional[str] = "lightblue",
    ax: Optional[plt.Axes] = None,
    **kwargs,
) -> plt.Axes:
    """Plot values and a confidence interval.

    Supported intervals are based on the normal and the t distributions.

    Args:
        values: The valuation result. The object must be sorted by calling
            `ValuationResult.sort()`.
        level: The confidence level.
        type: The type of confidence interval to use. If "auto", uses "norm" if
            the minimum number of updates for all indices is greater than 30,
            otherwise uses "t".
        abscissa: The values for the x-axis. Leave empty to use increasing
            integers.
        mean_color: The color of the mean line.
        shade_color: The color of the confidence interval.
        ax: If passed, axes object into which to insert the figure. Otherwise,
            a new figure is created and the axes returned.
        **kwargs: Additional arguments to pass to the plot function.

    Returns:
        The matplotlib axes.
    """
    assert values._sort_order is not None, "Values must be sorted first."

    ppfs = {
        "normal": norm.ppf,
        "t": partial(t.ppf, df=values.counts - 1),
        "auto": (
            norm.ppf
            if np.min(values.counts) > 30
            else partial(t.ppf, df=values.counts - 1)
        ),
    }

    try:
        score = ppfs[type](1 - level / 2)
    except KeyError:
        raise ValueError(
            f"Unknown confidence interval type requested: {type}."
        ) from None

    if abscissa is None:
        abscissa = range(len(values))

    bound = score * values.stderr

    if ax is None:
        fig, ax = plt.subplots()

    ax.fill_between(
        abscissa,
        values.values - bound,
        values.values + bound,
        alpha=0.3,
        color=shade_color,
    )
    ax.plot(abscissa, values.values, color=mean_color, **kwargs)
    ax.set_xlim(left=min(abscissa), right=max(abscissa))
    return ax


def spearman_correlation(vv: List[OrderedDict], num_values: int, pvalue: float):
    """Simple matrix plots with spearman correlation for each pair in vv.

    Args:
        vv: list of OrderedDicts with index: value. Spearman correlation
            is computed for the keys.
        num_values: Use only these many values from the data (from the start
            of the OrderedDicts)
        pvalue: correlation coefficients for which the p-value is below the
            threshold `pvalue/len(vv)` will be discarded.
    """
    r: np.ndarray = np.ndarray((len(vv), len(vv)))
    p: np.ndarray = np.ndarray((len(vv), len(vv)))
    for i, a in enumerate(vv):
        for j, b in enumerate(vv):
            spearman = sp.stats.spearmanr(
                list(a.keys())[:num_values], list(b.keys())[:num_values]
            )
            r[i][j] = (
                spearman.correlation if spearman.pvalue < pvalue / len(vv) else np.nan
            )  # Bonferroni correction
            p[i][j] = spearman.pvalue
    fig, axs = plt.subplots(1, 2, figsize=(16, 7))
    plot1 = axs[0].matshow(r, vmin=-1, vmax=1)
    axs[0].set_title(f"Spearman correlation (top {num_values} values)")
    axs[0].set_xlabel("Runs")
    axs[0].set_ylabel("Runs")
    fig.colorbar(plot1, ax=axs[0])
    plot2 = axs[1].matshow(p, vmin=0, vmax=1)
    axs[1].set_title("p-value")
    axs[1].set_xlabel("Runs")
    axs[1].set_ylabel("Runs")
    fig.colorbar(plot2, ax=axs[1])

    return fig


def plot_shapley(
    df: pd.DataFrame,
    *,
    level: float = 0.05,
    ax: Optional[plt.Axes] = None,
    title: Optional[str] = None,
    xlabel: Optional[str] = None,
    ylabel: Optional[str] = None,
    prefix: Optional[str] = "data_value",
) -> plt.Axes:
    r"""Plots the shapley values, as returned from
    [compute_shapley_values][pydvl.value.shapley.common.compute_shapley_values],
    with error bars corresponding to an $\alpha$-level Normal confidence
    interval.

    Args:
        df: dataframe with the shapley values
        level: confidence level for the error bars
        ax: axes to plot on or None if a new subplots should be created
        title: string, title of the plot
        xlabel: string, x label of the plot
        ylabel: string, y label of the plot

    Returns:
        The axes created or used
    """
    if ax is None:
        _, ax = plt.subplots()

    stderr = np.sqrt(
        df[f"{prefix}_variances"] / np.maximum(1.0, df[f"{prefix}_counts"])
    )
    yerr = norm.ppf(1 - level / 2) * stderr

    ax.errorbar(x=df.index, y=df[prefix], yerr=yerr, fmt="o", capsize=6)
    ax.set_xlabel(xlabel or "")
    ax.set_ylabel(ylabel or "")
    ax.set_title(title or "")
    plt.xticks(rotation=60)
    return ax


def plot_influence_distribution(
    influences: NDArray[np.float64], index: int, title_extra: str = ""
) -> plt.Axes:
    """Plots the histogram of the influence that all samples in the training set
    have over a single sample index.

    Args:
       influences: array of influences (training samples x test samples)
       index: Index of the test sample for which the influences
            will be plotted.
       title_extra: Additional text that will be appended to the title.
    """
    _, ax = plt.subplots()
    ax.hist(influences[:, index], alpha=0.7)
    ax.set_xlabel("Influence values")
    ax.set_ylabel("Number of samples")
    ax.set_title(f"Distribution of influences {title_extra}")
    return cast(plt.Axes, ax)


def plot_influence_distribution_by_label(
    influences: NDArray[np.float64], labels: NDArray[np.float64], title_extra: str = ""
):
    """Plots the histogram of the influence that all samples in the training set
    have over a single sample index, separated by labels.

    Args:
       influences: array of influences (training samples x test samples)
       labels: labels for the training set.
       title_extra: Additional text that will be appended to the title.
    """
    _, ax = plt.subplots()
    unique_labels = np.unique(labels)
    for label in unique_labels:
        ax.hist(influences[labels == label], label=label, alpha=0.7)
    ax.set_xlabel("Influence values")
    ax.set_ylabel("Number of samples")
    ax.set_title(f"Distribution of influences {title_extra}")
    ax.legend()
    plt.show()<|MERGE_RESOLUTION|>--- conflicted
+++ resolved
@@ -11,8 +11,6 @@
 from scipy.stats import norm, t
 
 from pydvl.valuation.result import ValuationResult
-<<<<<<< HEAD
-=======
 
 __all__ = [
     "plot_ci_array",
@@ -22,7 +20,6 @@
     "plot_influence_distribution_by_label",
     "spearman_correlation",
 ]
->>>>>>> 26cade36
 
 
 @deprecated(target=None, deprecated_in="0.7.1", remove_in="0.9.0")
