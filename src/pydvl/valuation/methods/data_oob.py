r"""
This module implements the method described in (Kwon and Zou, 2023)<sup><a
href="kwon_data_2023">1</a></sup>.

A data point's Data-OOB value is defined for bagging models. It is the average loss of
the estimators which were not fit on it.

Let $w_{bj}\in Z$ be the number of times the j-th datum $(x_j, y_j)$ is selected
in the b-th bootstrap dataset. The Data-OOB value is computed as follows:

$$
\psi((x_i,y_i),\Theta_B):=\frac{\sum_{b=1}^{B}\mathbb{1}(w_{bi}=0)T(y_i,
\hat{f}_b(x_i))}{\sum_{b=1}^{B}
\mathbb{1}(w_{bi}=0)},
$$

where $T: Y \times Y \rightarrow \mathbb{R}$ is a score function that represents the
goodness of a weak learner $\hat{f}_b$ at the i-th datum $(x_i, y_i)$.

## References

[^1]: <a name="kwon_data_2023"></a> Kwon, Yongchan, and James Zou. [Data-OOB: Out-of-bag
      Estimate as a Simple and Efficient Data
      Value](https://proceedings.mlr.press/v202/kwon23e.html). In Proceedings of the
      40th International Conference on Machine Learning, 18135–52. PMLR, 2023.
"""

from __future__ import annotations

import logging
from typing import TypeVar

import numpy as np
from numpy.typing import NDArray
from sklearn.base import is_classifier

# HACK: we use some private sklearn stuff to obtain the indices of the bootstrap samples
#  in RandomForest and ExtraTrees, which do not have the `estimators_samples_` attribute.
from sklearn.ensemble._forest import (
    _generate_unsampled_indices,
    _get_n_samples_bootstrap,
)
from sklearn.utils.validation import check_is_fitted

from pydvl.utils.types import BaggingModel, PointwiseScore
from pydvl.valuation.base import Valuation
from pydvl.valuation.dataset import Dataset
from pydvl.valuation.result import ValuationResult

T = TypeVar("T", bound=np.number)

logger = logging.getLogger(__name__)


class DataOOBValuation(Valuation):
    """Computes Data Out-Of-Bag values.

    This class implements the method described in (Kwon and Zou,
    2023)<sup><a href="kwon_data_2023">1</a></sup>.

    Args:
        model: A fitted bagging model. Bagging models in sklearn include
            [[BaggingClassifier]], [[BaggingRegressor]], [[IsolationForest]], RandomForest*,
            ExtraTrees*, or any model which defines an attribute `estimators_` and uses
            bootstrapped subsamples to compute predictions.
        score: A callable for point-wise comparison of true values with the predictions.
            If `None`, uses point-wise accuracy for classifiers and negative $l_2$
            distance for regressors.

    Returns:
        Object with the data values.
    """

    def __init__(
        self,
        model: BaggingModel,
        score: PointwiseScore | None = None,
    ):
        super().__init__()
        self.model = model
        self.score = score

    def fit(self, data: Dataset):
        # TODO: automate str representation for all Valuations
        algorithm_name = f"Data-OOB-{str(self.model)}"
        self.result = ValuationResult.empty(
            algorithm=algorithm_name,
            indices=data.indices,
            data_names=data.names,
        )

        # We depart from common practice in pyDVL and perform a runtime check because
        # this is one of a few model-specific valuation methods.
        if not isinstance(self.model, BaggingModel):
            raise Exception(
                "The model has to be an sklearn-compatible bagging model, including "
                "BaggingClassifier, BaggingRegressor, IsolationForest, RandomForest*, "
                "ExtraTrees*, and any model which defines n_estimators, max_samples, "
                "and after fitting estimators_ and uses bootstrapped subsamples to "
                "compute predictions."
            )

<<<<<<< HEAD
        check_is_fitted(
            self.model,
            msg="The bagging model has to be fitted before calling the valuation method.",
        )
        # This should always be present after fitting
        estimators = getattr(self.model, "estimators_")

        if self.score is None:
            self.score = (
                point_wise_accuracy if is_classifier(self.model) else neg_l2_distance
            )

        if hasattr(self.model, "estimators_samples_"):  # Bagging(Classifier|Regressor)
            unsampled_indices = [
                np.setxor1d(data.indices, np.unique(sampled))
                for sampled in self.model.estimators_samples_
            ]
        else:  # RandomForest*, ExtraTrees*, IsolationForest
            n_samples_bootstrap = _get_n_samples_bootstrap(
                len(data), self.model.max_samples
            )
            unsampled_indices = []
            for i, est in enumerate(estimators):
                oob_indices = _generate_unsampled_indices(
                    est.random_state, len(data.indices), n_samples_bootstrap
                )
                unsampled_indices.append(oob_indices)

        for est, oob_indices in zip(estimators, unsampled_indices):
            score_array = self.score(
                y_true=data.y[oob_indices],
                y_pred=est.predict(data.x[oob_indices]),
            )
            self.result += ValuationResult(
                algorithm=algorithm_name,
                indices=oob_indices,
                values=score_array,
                counts=np.ones_like(score_array, dtype=data.indices.dtype),
=======
        bag.fit(*data.data())
        for est, sample_indices in zip(bag.estimators_, bag.estimators_samples_):
            ib_indices = data.logical_indices(sample_indices)
            oob_indices = np.setdiff1d(data.indices, ib_indices)
            x, y = data.data(oob_indices)
            array_loss = self.loss(y_true=y, y_pred=est.predict(x))
            self.result += ValuationResult(
                algorithm=algorithm_name,
                indices=oob_indices,
                values=array_loss,
                counts=np.ones_like(array_loss, dtype=data.indices.dtype),
>>>>>>> ec5b2a38
            )


def point_wise_accuracy(y_true: NDArray[T], y_pred: NDArray[T]) -> NDArray[T]:
    """Point-wise accuracy, or 0-1 score between two arrays.

    Higher is better.

    Args:
        y_true: Array of true values (e.g. labels)
        y_pred: Array of estimated values (e.g. model predictions)

    Returns:
        Array with point-wise 0-1 accuracy between labels and model predictions
    """
    return np.array(y_pred == y_true, dtype=y_pred.dtype)


def neg_l2_distance(y_true: NDArray[T], y_pred: NDArray[T]) -> NDArray[T]:
    r"""Point-wise negative $l_2$ distance between two arrays.

    Higher is better.

    Args:
        y_true: Array of true values (e.g. labels)
        y_pred: Array of estimated values (e.g. model predictions)

    Returns:
        Array with point-wise negative $l_2$ distances between labels and model
        predictions
    """
    return -np.square(np.array(y_pred - y_true), dtype=y_pred.dtype)<|MERGE_RESOLUTION|>--- conflicted
+++ resolved
@@ -100,7 +100,6 @@
                 "compute predictions."
             )
 
-<<<<<<< HEAD
         check_is_fitted(
             self.model,
             msg="The bagging model has to be fitted before calling the valuation method.",
@@ -139,19 +138,6 @@
                 indices=oob_indices,
                 values=score_array,
                 counts=np.ones_like(score_array, dtype=data.indices.dtype),
-=======
-        bag.fit(*data.data())
-        for est, sample_indices in zip(bag.estimators_, bag.estimators_samples_):
-            ib_indices = data.logical_indices(sample_indices)
-            oob_indices = np.setdiff1d(data.indices, ib_indices)
-            x, y = data.data(oob_indices)
-            array_loss = self.loss(y_true=y, y_pred=est.predict(x))
-            self.result += ValuationResult(
-                algorithm=algorithm_name,
-                indices=oob_indices,
-                values=array_loss,
-                counts=np.ones_like(array_loss, dtype=data.indices.dtype),
->>>>>>> ec5b2a38
             )
 
 
