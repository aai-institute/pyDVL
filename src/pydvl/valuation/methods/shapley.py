r"""
This module implements the Shapley valuation method.

!!! info
    See the [main documentation][shapley-valuation-intro] for a description of the
    algorithm and its properties.

We provide two main ways of computing Shapley values:

<<<<<<< HEAD
where the coefficient $w(n, k)$ is defined as the probability of sampling a set of size
$k$ from a set of size $n-1$ in the complement of $\{i\}$
=======
1. A general approach that allows for **any** sampling scheme, including deterministic,
   uniform, permutations, and so on. This is implemented in
   [ShapleyValuation][pydvl.valuation.methods.shapley.ShapleyValuation]
2. A default configuration for the **Truncated Monte Carlo Shapley** (TMCS) method,
   described in Ghorbani and Zou (2019)[^1]. This is basically a wrapper to the more
   general class, but with a permutation sampler by default. Besides being convenient,
   it allows deactivating importance sampling internally (see [Sampling strategies for
   semi-values][semi-values-sampling]).
>>>>>>> bee4a656

Computing values in PyDVL typically follows the following pattern: construct a
[ModelUtility][pydvl.valuation.utility.modelutility.ModelUtility], a
[sampler][pydvl.valuation.samplers], and a
[stopping criterion][pydvl.valuation.stopping], then pass them to the valuation and fit
it.

??? Example "General usage pattern"
    ```python
    from pydvl.valuation import (
        ShapleyValuation,
        ModelUtility,
        SupervisedScorer,
        PermutationSampler,
        MaxSamples
    )

    model = SomeSKLearnModel()
    scorer = SupervisedScorer("accuracy", test_data, default=0)
    utility = ModelUtility(model, scorer, ...)
    sampler = UniformSampler(seed=42)
    stopping = MaxSamples(5000)
    valuation = ShapleyValuation(utility, sampler, is_done=stopping)
    with parallel_config(n_jobs=16):
        valuation.fit(training_data)
    result = valuation.values()
    ```

## Choosing samplers

Different choices of sampler yield different qualities of approximation, see
[Sampling strategies for semi-values][semi-values-sampling] for a discussion of
the internals.

The most basic one is
[DeterministicUniformSampler][pydvl.valuation.samplers.DeterministicUniformSampler],
which iterates over all possible subsets of the training set. This is the most accurate,
but also the most computationally expensive method (with complexity $O(2^n)$), so it is
never used in practice.

However, the most common one is
[PermutationSampler][pydvl.valuation.samplers.PermutationSampler], which samples random
permutations of the training set. Despite the apparent greater complexity of $O(n!)$,
the method is much faster to converge in practice, especially when using [truncation
policies][pydvl.valuation.samplers.truncation] to early-stop the processing of each
permutation. As mentioned above, the default configuration of TMCS is available via
[TMCShapleyValuation][pydvl.valuation.methods.shapley.TMCShapleyValuation].

??? Example "Manually instantiating TMCS"
    Alternatively to using
    [TMCShapleyValuation][pydvl.valuation.methods.shapley.TMCShapleyValuation], in order
    to compute Shapley values as described in Ghorbani and Zou (2019)[^1], use this
    configuration:

    ```python
    truncation = RelativeTruncation(rtol=0.05)
    sampler = PermutationSampler(truncation=truncation, seed=seed)
    stopping = HistoryDeviation(n_steps=100, rtol=0.05)
    valuation = ShapleyValuation(utility, sampler, stopping, skip_converged, progress)
    ```

Other samplers introduce different importance sampling schemes for the computation of
Shapley values, like the [Owen samplers][pydvl.valuation.samplers.owen],[^2] or the
[Maximum-Sample-Reuse sampler][pydvl.valuation.samplers.MSRSampler],[^3] these can be
both beneficial and detrimental, but the usage pattern remains the same.

!!! warning "Choosing stopping criteria"
    As mentioned, computing Shapley values can be computationally expensive, especially
    for large datasets. Some samplers yield better convergence, but not in all cases.
    Proper choice of a stopping criterion is crucial to obtain useful results, while
    avoiding unnecessary computation.

!!! warning "Bogus configurations"
    While it is possible to mix-and-match different components of the valuation method,
    it is not always advisable, and it can sometimes be incorrect. For example, using a
    deterministic sampler with a count-based stopping criterion is likely to yield poor
    results. More importantly, not all samplers, nor sampler configurations, are
    compatible with Shapley value computation. For instance using
    [NoIndexIteration][pydvl.valuation.samplers.powerset.NoIndexIteration] with a
    [PowersetSampler][pydvl.valuation.samplers.powerset.PowersetSampler] will not work
    since the evaluation strategy expects samples consisting of an index and a subset of
    its complement in the whole index set.

## References

[^1]: <a name="ghorbani_data_2019"></a>Ghorbani, A., & Zou, J. Y. (2019). [Data Shapley:
      Equitable Valuation of Data for Machine
      Learning](https://proceedings.mlr.press/v97/ghorbani19c.html). In Proceedings of
      the 36th International Conference on Machine Learning, PMLR pp. 2242--2251.
[^2]: <a name="okhrati_multilinear_2021"></a>Okhrati, Ramin, and Aldo Lipani. [A
      Multilinear Sampling Algorithm to Estimate Shapley
      Values](https://doi.org/10.1109/ICPR48806.2021.9412511). In 2020 25th
      International Conference on Pattern Recognition (ICPR), 7992–99. IEEE, 2021.
[^3]: <a name="wang_data_2023"></a> Wang, Jiachen T., and Ruoxi Jia. [Data Banzhaf: A
      Robust Data Valuation Framework for Machine
      Learning](https://proceedings.mlr.press/v206/wang23e.html). In Proceedings of The
      26th International Conference on Artificial Intelligence and Statistics,
      6388–6421. PMLR, 2023.

"""

from __future__ import annotations

from typing import Any

import numpy as np

from pydvl.utils.numeric import logcomb
from pydvl.utils.types import Seed
from pydvl.valuation.methods.semivalue import SemivalueValuation
from pydvl.valuation.samplers.permutation import PermutationSampler
from pydvl.valuation.samplers.powerset import RandomIndexIteration
from pydvl.valuation.samplers.stratified import (
    ConstantSampleSize,
    RandomSizeIteration,
    StratifiedSampler,
)
from pydvl.valuation.samplers.truncation import RelativeTruncation, TruncationPolicy
from pydvl.valuation.stopping import HistoryDeviation, StoppingCriterion
from pydvl.valuation.types import SemivalueCoefficient
from pydvl.valuation.utility.base import UtilityBase

__all__ = ["ShapleyValuation", "StratifiedShapleyValuation", "TMCShapleyValuation"]


class ShapleyValuation(SemivalueValuation):
    """Computes Shapley values with any sampler.

    Use this class to test different sampling schemes. For a default configuration, use
    [TMCShapleyValuation][pydvl.valuation.methods.shapley.TMCShapleyValuation].

    For an introduction to the algorithm, see the [main
    documentation][shapley-valuation-intro].

    Args:
        utility: Object to compute utilities.
        sampler: Sampling scheme to use.
        is_done: Stopping criterion to use.
        skip_converged: Whether to skip converged indices, as determined by the
            stopping criterion's `converged` array.
        show_warnings: Whether to show warnings.
        progress: Whether to show a progress bar. If a dictionary, it is passed to
            `tqdm` as keyword arguments, and the progress bar is displayed.
    """

    algorithm_name = "Shapley"

    @property
    def log_coefficient(self) -> SemivalueCoefficient | None:
        def _log_coefficient(n: int, k: int) -> float:
            return float(-np.log(n) - logcomb(n - 1, k) - self.sampler.log_weight(n, k))

        return _log_coefficient


class TMCShapleyValuation(ShapleyValuation):
    """Computes Shapley values using the Truncated Monte Carlo method.

    This class provides defaults similar to those in the experiments by Ghorbani and
    Zou (2019)<sup><a href="#ghorbani_data_2019">1</a></sup>.

    Args:
        utility: Object to compute utilities.
        truncation: Truncation policy to use. Defaults to
            [RelativeTruncation][pydvl.valuation.samplers.truncation.RelativeTruncation]
            with a relative tolerance of 0.01 and a burn-in fraction of 0.4.
        is_done: Stopping criterion to use. Defaults to
            [HistoryDeviation][pydvl.valuation.stopping.HistoryDeviation] with a
            relative tolerance of 0.05 and a window of 100 samples.
        seed: Random seed for the sampler.
        skip_converged: Whether to skip converged indices. Convergence is determined
            by the stopping criterion's `converged` array.
        show_warnings: Whether to show warnings when the stopping criterion is not met.
        progress: Whether to show a progress bar. If a dictionary, it is passed to
            `tqdm` as keyword arguments, and the progress bar is displayed.
    """

    algorithm_name = "Truncated Monte Carlo Shapley"

    def __init__(
        self,
        utility: UtilityBase,
        truncation: TruncationPolicy | None = None,
        is_done: StoppingCriterion | None = None,
        seed: Seed | None = None,
        skip_converged: bool = False,
        show_warnings: bool = True,
        progress: dict[str, Any] | bool = False,
    ):
        if truncation is None:
            truncation = RelativeTruncation(rtol=0.01, burn_in_fraction=0.4)
        if is_done is None:
            is_done = HistoryDeviation(n_steps=100, rtol=0.05)
        sampler = PermutationSampler(truncation=truncation, seed=seed)
        super().__init__(
            utility, sampler, is_done, skip_converged, show_warnings, progress
        )

    @property
    def log_coefficient(self) -> SemivalueCoefficient | None:
        return None


class StratifiedShapleyValuation(ShapleyValuation):
    """Computes Shapley values using a uniform stratified sampler.

    Uses a [StratifiedSampler][pydvl.valuation.samplers.stratified.StratifiedSampler]
    with uniform probability for the sample sizes. Under this sampling scheme, the
    expected marginal utility coincides with the Shapley value. See [the
    documentation][stratified-shapley-value] for details.

    !!! info "When to use this class"
        This class is for illustrative purposes only. In general, permutation based
        sampling exhibits better convergence. See e.g.
        [TMCShapleyValuation][pydvl.valuation.methods.shapley.TMCShapleyValuation].

        If you need different size strategies, or wish to clip subset sizes outside a
        given range, instantiate
        [ShapleyValuation][pydvl.valuation.methods.shapley.ShapleyValuation] directly
        with a
        [StratifiedSampler][pydvl.valuation.samplers.stratified.StratifiedSampler].

    Args:
        utility: Object to compute utilities.
        is_done: Stopping criterion to use.
        batch_size: The number of samples to generate per batch. Batches are processed
            together by each subprocess when working in parallel.
        seed: Random seed for the sampler.
        skip_converged: Whether to skip converged indices. Convergence is determined
            by the stopping criterion's `converged` array.
        show_warnings: Whether to show warnings when the stopping criterion is not met.
        progress: Whether to show a progress bar. If a dictionary, it is passed to
            `tqdm` as keyword arguments, and the progress bar is displayed.
    """

    def __init__(
        self,
        utility: UtilityBase,
        is_done: StoppingCriterion,
        batch_size: int = 1,
        seed: Seed | None = None,
        skip_converged: bool = False,
        show_warnings: bool = True,
        progress: dict[str, Any] | bool = False,
    ):
        sampler = StratifiedSampler(
            sample_sizes=ConstantSampleSize(),
            sample_sizes_iteration=RandomSizeIteration,
            index_iteration=RandomIndexIteration,
            batch_size=batch_size,
            seed=seed,
        )
        super().__init__(
            utility, sampler, is_done, skip_converged, show_warnings, progress
        )

    @property
    def log_coefficient(self) -> SemivalueCoefficient | None:
        return None<|MERGE_RESOLUTION|>--- conflicted
+++ resolved
@@ -7,10 +7,6 @@
 
 We provide two main ways of computing Shapley values:
 
-<<<<<<< HEAD
-where the coefficient $w(n, k)$ is defined as the probability of sampling a set of size
-$k$ from a set of size $n-1$ in the complement of $\{i\}$
-=======
 1. A general approach that allows for **any** sampling scheme, including deterministic,
    uniform, permutations, and so on. This is implemented in
    [ShapleyValuation][pydvl.valuation.methods.shapley.ShapleyValuation]
@@ -19,7 +15,6 @@
    general class, but with a permutation sampler by default. Besides being convenient,
    it allows deactivating importance sampling internally (see [Sampling strategies for
    semi-values][semi-values-sampling]).
->>>>>>> bee4a656
 
 Computing values in PyDVL typically follows the following pattern: construct a
 [ModelUtility][pydvl.valuation.utility.modelutility.ModelUtility], a
