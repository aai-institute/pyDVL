r"""
This module implements Beta-Shapley valuation as introduced in Kwon and Zou (2022)[^1].

!!! info "Background on semi-values"
    Beta-Shapley is a special case of the semi-value valuation method. You can
    read a short introduction [in the documentation][semi-values-intro].

Beta($\alpha$, $\beta$)-Shapley is a semi-value whose coefficients are given by the Beta
function. The coefficients are defined as:

$$
\begin{eqnarray*}
  w_{\alpha, \beta} (n, k) & := & \int_0^1 t^{k - 1}  (1 - t)^{n - k}
  \frac{t^{\beta - 1}  (1 - t)^{\alpha - 1}}{\text{Beta} (\alpha, \beta)}
  \mathrm{d} t\\
  & = & \frac{\text{Beta} (k + \beta - 1, n - k + \alpha)}{\text{Beta}
  (\alpha, \beta)}.
\end{eqnarray*}
$$

Note that this deviates by a factor $n$ from eq. (5) in Kwon and Zou (2022)[^1] because
of how we define sampler weights, but the effective coefficient remains the same when
using any [PowersetSampler][pydvl.valuation.samplers.powerset.PowersetSampler]
or [PermutationSampler][pydvl.valuation.samplers.permutation.PermutationSampler].

## Connection to AME

Beta-Shapley can be seen as a special case of AME, introduced in Lin et al. (2022)[^2].

!!! todo
    Explain sampler choices for AME and how to estimate Beta-Shapley with lasso.

## References

[^1]: <a name="kwon_beta_2022"></a>Kwon, Yongchan, and James Zou. [Beta Shapley: A
      Unified and Noise-Reduced Data Valuation Framework for Machine
      Learning](https://proceedings.mlr.press/v151/kwon22a.html). In Proceedings of The
      25th International Conference on Artificial Intelligence and Statistics,
      8780–8802. PMLR, 2022.
[^2]: <a name="lin_measuring_2022"></a>Lin, Jinkun, Anqi Zhang, Mathias Lécuyer, Jinyang
      Li, Aurojit Panda, and Siddhartha Sen. [Measuring the Effect of Training Data on
      Deep Learning Predictions via Randomized
      Experiments](https://proceedings.mlr.press/v162/lin22h.html). In Proceedings of
      the 39th International Conference on Machine Learning, 13468–504. PMLR, 2022.


"""

from __future__ import annotations

import scipy as sp

from pydvl.valuation.methods.semivalue import SemivalueValuation
from pydvl.valuation.samplers.base import IndexSampler
from pydvl.valuation.stopping import StoppingCriterion
from pydvl.valuation.types import SemivalueCoefficient

__all__ = ["BetaShapleyValuation"]

from pydvl.valuation.utility.base import UtilityBase


class BetaShapleyValuation(SemivalueValuation):
    """Computes Beta-Shapley values.

    Args:
        utility: Object to compute utilities.
        sampler: Sampling scheme to use.
        is_done: Stopping criterion to use.
        alpha: The alpha parameter of the Beta distribution.
        beta: The beta parameter of the Beta distribution.
        skip_converged: Whether to skip converged indices. Convergence is determined
            by the stopping criterion's `converged` array.
        show_warnings: Whether to show any runtime warnings.
        progress: Whether to show a progress bar. If a dictionary, it is passed to
            `tqdm` as keyword arguments, and the progress bar is displayed.

    """

    algorithm_name = "Beta-Shapley"

    def __init__(
        self,
        utility: UtilityBase,
        sampler: IndexSampler,
        is_done: StoppingCriterion,
        alpha: float,
        beta: float,
        skip_converged: bool = False,
        show_warnings: bool = True,
        progress: bool = False,
    ):
        super().__init__(
            utility,
            sampler,
            is_done,
            skip_converged=skip_converged,
            show_warnings=show_warnings,
            progress=progress,
        )

        self.alpha = alpha
        self.beta = beta
<<<<<<< HEAD
        self.log_const = sp.special.betaln(alpha, beta)

    def log_coefficient(self, n: int, k: int) -> float:
        j = k + 1
        return float(
            sp.special.betaln(j + self.beta - 1, n - j + self.alpha) - self.log_const
        )
=======

    @property
    def log_coefficient(self) -> SemivalueCoefficient | None:
        """Beta-Shapley coefficient.

        Defined (up to a constant n) as eq. (5) of Kwon and Zou (2023)<sup><a
        href="#kwon_beta_2022">1</a></sup>.
        """
        log_const = sp.special.betaln(self.alpha, self.beta)

        def _log_coefficient(n: int, k: int) -> float:
            j = k + 1
            return float(
                sp.special.betaln(j + self.beta - 1, n - j + self.alpha)
                - log_const
                - self.sampler.log_weight(n, k)
            )

        return _log_coefficient
>>>>>>> bee4a656
<|MERGE_RESOLUTION|>--- conflicted
+++ resolved
@@ -101,15 +101,6 @@
 
         self.alpha = alpha
         self.beta = beta
-<<<<<<< HEAD
-        self.log_const = sp.special.betaln(alpha, beta)
-
-    def log_coefficient(self, n: int, k: int) -> float:
-        j = k + 1
-        return float(
-            sp.special.betaln(j + self.beta - 1, n - j + self.alpha) - self.log_const
-        )
-=======
 
     @property
     def log_coefficient(self) -> SemivalueCoefficient | None:
@@ -128,5 +119,4 @@
                 - self.sampler.log_weight(n, k)
             )
 
-        return _log_coefficient
->>>>>>> bee4a656
+        return _log_coefficient