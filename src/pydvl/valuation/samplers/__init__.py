--- conflicted
+++ resolved
@@ -106,10 +106,6 @@
   single permutations are always processed in one go.
 * [log_weight()][pydvl.valuation.samplers.base.IndexSampler.log_weight] to provide a
   factor by which to multiply Monte Carlo samples in stochastic methods, so that the
-<<<<<<< HEAD
-  mean converges to the desired expression. This will typically be the logarithm of the
-  probability of sampling a given subset.
-=======
   mean converges to the desired expression. This will be the logarithm of the
   probability of sampling a given subset. For an explanation of the interactions between
   sampler weights, semi-value coefficients and importance sampling, see
@@ -124,7 +120,6 @@
 * [sample_limit()][pydvl.valuation.samplers.base.IndexSampler.sample_limit] to return
   the maximum number of samples that can be generated from a set of indices. Infinte
   samplers should return `None`.
->>>>>>> bee4a656
 * [make_strategy()][pydvl.valuation.samplers.base.IndexSampler.make_strategy] to create
   an evaluation strategy that processes the samples. This is typically a subclass of
   [EvaluationStrategy][pydvl.valuation.samplers.base.EvaluationStrategy] that computes
