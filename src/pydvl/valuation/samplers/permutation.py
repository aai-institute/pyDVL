r"""
Permutation samplers draw permutations $\sigma^N$ from the index set $N$ uniformly at
random and iterate through it returning the sets:

$$S_1 = \{\sigma^N_1\}, S_2 = \{\sigma^N_1,
\sigma^N_2\}, S_3 = \{\sigma^N_1,\sigma^N_2, \sigma^N_3\}, ...$$

## The probability of sampling a set

!!! warning "Read on below for the actual formula"
    This section describes the general case. However, because of how the samplers are
    used to compute marginals, the effective sampling probabilities are slightly
    different.

Let $k$ be the size of a sampled set $S$ and $n=|N|$ the size of the index set. By the
product rule:

$$p(S) = p(S \mid k) \ p(k).$$

Now, for a uniformly chosen permutation, every subset of size $k$ appears as the
prefix (the first $k$ elements) with probability

$$ p (S \mid k) = \frac{k! (n - k) !}{n!} = \binom{n}{k}^{- 1}, $$

and, because we iterate from left to right, each size $k$ is sampled with probability
$p(k) = 1/n.$ Hence:

$$ p(S) = \frac{1}{n} \binom{n}{k}^{- 1}. $$

The same argument applies to the
[DeterministicPermutationSampler][pydvl.valuation.samplers.permutation.DeterministicPermutationSampler]
and [PermutationSampler][pydvl.valuation.samplers.permutation.PermutationSampler], but
also to
[AntitheticPermutationSampler][pydvl.valuation.samplers.permutation.AntitheticPermutationSampler].
For the latter, note that the sampling process is symmetric.


## The case of a fixed index when computing marginals

However, when computing marginal utilities, which is what the samplers are used for, the
situation is slightly different since we update indices $i$ sequentially. In [Sampling
strategies for semi-values][sampling-strategies-permutations] a more convoluted argument
is made, whereby one splits the permutation by the index $i$. This ends up being similar
to what we found above:

$$ p(S) = \frac{1}{n} \binom{n-1}{k}^{- 1}, $$

Therefore,
[log_weight()][pydvl.valuation.samplers.permutation.PermutationSampler.log_weight]
is valid, **when computing marginal utilities**.


## References

[^1]: <a name="mitchell_sampling_2022"></a>Mitchell, Rory, Joshua Cooper, Eibe
      Frank, and Geoffrey Holmes. [Sampling Permutations for Shapley Value
      Estimation](https://jmlr.org/papers/v23/21-0439.html). Journal of Machine
      Learning Research 23, no. 43 (2022): 1–46.
[^2]: <a name="watson_accelerated_2023"></a>Watson, Lauren, Zeno Kujawa, Rayna Andreeva,
      Hao-Tsung Yang, Tariq Elahi, and Rik Sarkar. [Accelerated Shapley Value
      Approximation for Data Evaluation](https://doi.org/10.48550/arXiv.2311.05346).
      arXiv, 9 November 2023.
"""

from __future__ import annotations

import logging
import math
from abc import ABC
from copy import copy
from itertools import permutations

import numpy as np

from pydvl.utils.functional import suppress_warnings
from pydvl.utils.numeric import logcomb
from pydvl.utils.types import Seed
from pydvl.valuation.samplers.base import (
    EvaluationStrategy,
    IndexSampler,
)
from pydvl.valuation.samplers.truncation import NoTruncation, TruncationPolicy
from pydvl.valuation.samplers.utils import StochasticSamplerMixin
from pydvl.valuation.types import (
    IndexSetT,
    NullaryPredicate,
    Sample,
    SampleBatch,
    SampleGenerator,
    SemivalueCoefficient,
    ValueUpdate,
)
from pydvl.valuation.utility.base import UtilityBase

__all__ = [
    "AntitheticPermutationSampler",
    "DeterministicPermutationSampler",
    "PermutationSampler",
    "PermutationEvaluationStrategy",
    "TruncationPolicy",
]


logger = logging.getLogger(__name__)


class PermutationSamplerBase(IndexSampler, ABC):
    """Base class for permutation samplers."""

    def __init__(
        self,
        *args,
        truncation: TruncationPolicy | None = None,
        batch_size: int = 1,
        **kwargs,
    ):
        super().__init__(batch_size=batch_size)
        self.truncation = truncation or NoTruncation()

    def complement_size(self, n: int) -> int:
        """Size of the complement of an index wrt. set size `n`.

        Required in certain coefficient computations. Even though we are sampling
        permutations, updates are always done per-index and the size of the complement
        is always $n-1$.
        """
        return n - 1

    def log_weight(self, n: int, subset_len: int) -> float:
<<<<<<< HEAD
        """Probability of sampling a subset of size k from n indices, given k

        !!! info
            Even though this does not look like P(S|k), some algebra shows that it is.
            For details, see [the documentation][...]
        Args:
            n: Total number of indices.
            subset_len: Size of the sampled subset.
=======
        r"""Log probability of sampling a set S from a set of size **n-1**.

        See [the module's documentation][pydvl.valuation.samplers.permutation] for
        details.
>>>>>>> bee4a656
        """
        if n > 0:
            return float(-np.log(n) - logcomb(n - 1, subset_len))
        return -np.inf

    def make_strategy(
        self,
        utility: UtilityBase,
        coefficient: SemivalueCoefficient | None,
    ) -> PermutationEvaluationStrategy:
        return PermutationEvaluationStrategy(self, utility, coefficient)


class PermutationSampler(StochasticSamplerMixin, PermutationSamplerBase):
    """Samples permutations of indices.

    !!! info "Batching"
        Even though this sampler supports batching, it is not recommended to use it
        since the
        [PermutationEvaluationStrategy][pydvl.valuation.samplers.permutation.PermutationEvaluationStrategy]
        processes whole permutations in one go, effectively batching the computation of
        up to n-1 marginal utilities in one process.

    Args:
        truncation: A policy to stop the permutation early.
        seed: Seed for the random number generator.
        batch_size: The number of samples (full permutations) to generate at once.
    """

    def __init__(
        self,
        truncation: TruncationPolicy | None = None,
        seed: Seed | None = None,
        batch_size: int = 1,
    ):
        super().__init__(seed=seed, truncation=truncation, batch_size=batch_size)

    @property
    def skip_indices(self) -> IndexSetT:
        return self._skip_indices

    @skip_indices.setter
    def skip_indices(self, indices: IndexSetT):
        """Sets the indices to skip when generating permutations. This can be used
        to avoid updating indices that have already converged, but can lead to biased
        estimates if not done carefully."""
        self._skip_indices = indices

    def sample_limit(self, indices: IndexSetT) -> int | None:
        if len(indices) == 0:
            return 0
        return None

    def generate(self, indices: IndexSetT) -> SampleGenerator:
        """Generates the permutation samples.

        Args:
            indices: The indices to sample from. If empty, no samples are generated. If
                [skip_indices][pydvl.valuation.samplers.base.IndexSampler.skip_indices]
                is set, these indices are removed from the set before generating the
                permutation.
        """
        if len(indices) == 0:
            return
        while True:
            _indices = np.setdiff1d(indices, self.skip_indices)
            yield Sample(None, self._rng.permutation(_indices))


class AntitheticPermutationSampler(PermutationSampler):
    """Samples permutations like
    [PermutationSampler][pydvl.valuation.samplers.PermutationSampler], but after
    each permutation, it returns the same permutation in reverse order.

    This sampler was suggested in (Mitchell et al. 2022)<sup><a
    href="#mitchell_sampling_2022">1</a></sup>

    !!! info "Batching"
        Even though this sampler supports batching, it is not recommended to use it
        since the
        [PermutationEvaluationStrategy][pydvl.valuation.samplers.permutation.PermutationEvaluationStrategy]
        processes whole permutations in one go, effectively batching the computation of
        up to n-1 marginal utilities in one process.

    Args:
        truncation: A policy to stop the permutation early.
        seed: Seed for the random number generator.
        batch_size: The number of samples (full permutations) to generate at once.

    !!! tip "New in version 0.7.1"
    """

    def generate(self, indices: IndexSetT) -> SampleGenerator:
        for sample in super().generate(indices):
            permutation = sample.subset
            yield Sample(None, permutation)
            yield Sample(None, permutation[::-1])


class DeterministicPermutationSampler(PermutationSamplerBase):
    """Samples all n! permutations of the indices deterministically.

    !!! info "Batching"
        Even though this sampler supports batching, it is not recommended to use it
        since the
        [PermutationEvaluationStrategy][pydvl.valuation.samplers.permutation.PermutationEvaluationStrategy]
        processes whole permutations in one go, effectively batching the computation of
        up to n-1 marginal utilities in one process.
    """

    def generate(self, indices: IndexSetT) -> SampleGenerator:
        for permutation in permutations(indices):
            yield Sample(None, np.asarray(permutation))

    def sample_limit(self, indices: IndexSetT) -> int:
        if len(indices) == 0:
            return 0
        return math.factorial(len(indices))


class PermutationEvaluationStrategy(
    EvaluationStrategy[PermutationSamplerBase, ValueUpdate]
):
    """Computes marginal values for permutation sampling schemes.

    This strategy iterates over permutations from left to right, computing the marginal
    utility wrt. the previous one at each step to save computation.

    The [TruncationPolicy][pydvl.valuation.samplers.truncation.TruncationPolicy] of the
    sampler is copied and reset for each permutation in a batch.
    """

    def __init__(
        self,
        sampler: PermutationSamplerBase,
        utility: UtilityBase,
        coefficient: SemivalueCoefficient | None,
    ):
        super().__init__(utility, coefficient)
        self.truncation = copy(sampler.truncation)
        self.truncation.reset(utility)  # Perform initial setup (e.g. total_utility)

    @suppress_warnings(categories=(RuntimeWarning,), flag="show_warnings")
    def process(
        self, batch: SampleBatch, is_interrupted: NullaryPredicate
    ) -> list[ValueUpdate]:
        r = []
        for sample in batch:
            self.truncation.reset(self.utility)
            truncated = False
            curr = prev = self.utility(None)
            permutation = sample.subset
            for i, idx in enumerate(permutation):  # type: int, np.int_
                if not truncated:
                    new_sample = sample.with_idx(idx).with_subset(permutation[: i + 1])
                    curr = self.utility(new_sample)
                marginal = curr - prev
                sign = np.sign(marginal)
                log_marginal = -np.inf if marginal == 0 else np.log(marginal * sign)
                log_marginal += self.valuation_coefficient(self.n_indices, i)
                r.append(ValueUpdate(idx, log_marginal, sign))
                prev = curr
                if not truncated and self.truncation(idx, curr, self.n_indices):
                    truncated = True
                if is_interrupted():
                    return r
        return r<|MERGE_RESOLUTION|>--- conflicted
+++ resolved
@@ -127,21 +127,10 @@
         return n - 1
 
     def log_weight(self, n: int, subset_len: int) -> float:
-<<<<<<< HEAD
-        """Probability of sampling a subset of size k from n indices, given k
-
-        !!! info
-            Even though this does not look like P(S|k), some algebra shows that it is.
-            For details, see [the documentation][...]
-        Args:
-            n: Total number of indices.
-            subset_len: Size of the sampled subset.
-=======
         r"""Log probability of sampling a set S from a set of size **n-1**.
 
         See [the module's documentation][pydvl.valuation.samplers.permutation] for
         details.
->>>>>>> bee4a656
         """
         if n > 0:
             return float(-np.log(n) - logcomb(n - 1, subset_len))
