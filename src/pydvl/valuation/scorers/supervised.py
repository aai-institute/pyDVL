--- conflicted
+++ resolved
@@ -53,25 +53,14 @@
 )
 
 
-<<<<<<< HEAD
 class SupervisedScorerCallable(Protocol[SupervisedModelT, ArrayT]):
-    """Signature for a scorer"""
-=======
-class SupervisedScorerCallable(Protocol[SupervisedModelT]):
     """Signature for a supervised scorer"""
->>>>>>> 8d560e6c
 
     def __call__(self, model: SupervisedModelT, X: ArrayT, y: ArrayT) -> float: ...
 
 
-<<<<<<< HEAD
 class SupervisedScorer(Generic[SupervisedModelT, ArrayT], Scorer):
-    """A scoring callable that takes a model, data, and labels and returns a
-    scalar.
-=======
-class SupervisedScorer(Generic[SupervisedModelT], Scorer):
     """A scoring callable that takes a model, data, and labels and returns a scalar.
->>>>>>> 8d560e6c
 
     Args:
         scoring: Either a string or callable that can be passed to
