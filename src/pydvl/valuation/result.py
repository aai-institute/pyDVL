"""
This module collects types and methods for the inspection of the results of
valuation algorithms.

The most important class is [ValuationResult][pydvl.valuation.result.ValuationResult], which
provides access to raw values, as well as convenient behaviour as a `Sequence` with
extended indexing and updating abilities, and conversion to [pandas
DataFrames][pandas.DataFrame].

# Operating on results

Results can be added together with the standard `+` operator. Because values
are typically running averages of iterative algorithms, addition behaves like a
weighted average of the two results, with the weights being the number of
updates in each result: adding two results is the same as generating one result
with the mean of the values of the two results as values. The variances are
updated accordingly. See [ValuationResult][pydvl.valuation.result.ValuationResult] for details.

Results can also be sorted by value, variance or number of updates, see
[sort()][pydvl.valuation.result.ValuationResult.sort]. The arrays of
[ValuationResult.values][pydvl.valuation.result.ValuationResult.values],
[ValuationResult.variances][pydvl.valuation.result.ValuationResult.variances],
[ValuationResult.counts][pydvl.valuation.result.ValuationResult.counts],
[ValuationResult.indices][pydvl.valuation.result.ValuationResult.indices],
[ValuationResult.stderr][pydvl.valuation.result.ValuationResult.stderr],
[ValuationResult.names][pydvl.valuation.result.ValuationResult.names]
are sorted in the same way.

Indexing and slicing of results is supported and
[ValueItem][pydvl.valuation.result.ValueItem] objects are returned. These objects
can be compared with the usual operators, which take only the
[ValueItem.value][pydvl.valuation.result.ValueItem] into account.

# Creating result objects

The most commonly used factory method is
[ValuationResult.zeros()][pydvl.valuation.result.ValuationResult.zeros], which
creates a result object with all values, variances and counts set to zero.
[ValuationResult.empty()][pydvl.valuation.result.ValuationResult.empty] creates an
empty result object, which can be used as a starting point for adding results
together. Empty results are discarded when added to other results. Finally,
[ValuationResult.from_random()][pydvl.valuation.result.ValuationResult.from_random]
samples random values uniformly.

"""

from __future__ import annotations

import collections.abc
import logging
from dataclasses import dataclass
from functools import total_ordering
from numbers import Integral
from typing import (
    Any,
    Iterable,
    Iterator,
    List,
    Literal,
    Sequence,
    Union,
    cast,
    overload,
)

import numpy as np
import pandas as pd
from numpy.typing import NDArray

from pydvl.utils.numeric import running_moments
from pydvl.utils.status import Status
from pydvl.utils.types import Seed
from pydvl.valuation.dataset import Dataset
from pydvl.valuation.types import IndexSetT, IndexT, NameT

__all__ = ["ValuationResult", "ValueItem"]

logger = logging.getLogger(__name__)


@total_ordering
@dataclass
class ValueItem:
    """The result of a value computation for one datum.

    `ValueItems` can be compared with the usual operators, forming a total
    order. Comparisons take only the `value` into account.

    !!! todo
        Maybe have a mode of comparing similar to `np.isclose`, or taking the
        `variance` into account.

    Attributes:
        index: Index of the sample with this value in the original
            [Dataset][pydvl.utils.dataset.Dataset]
        name: Name of the sample if it was provided. Otherwise, `str(index)`
        value: The value
        variance: Variance of the marginals from which the value was computed.
        count: Number of updates for this value
    """

    index: IndexT
    name: NameT
    value: float
    variance: float | None
    count: int | None

    def __lt__(self, other: object) -> bool:
        if not isinstance(other, ValueItem):
            raise TypeError(f"Cannot compare ValueItem with {type(other)}")
        return self.value < other.value

    def __eq__(self, other: object) -> bool:
        if not isinstance(other, ValueItem):
            raise TypeError(f"Cannot compare ValueItem with {type(other)}")
        return self.value == other.value

    def __index__(self) -> IndexT:
        return self.index

    @property
    def stderr(self) -> float | None:
        """Standard error of the value."""
        if self.variance is None or self.count is None:
            return None
        return float(np.sqrt(self.variance / self.count).item())


class ValuationResult(collections.abc.Sequence, Iterable[ValueItem]):
    """Objects of this class hold the results of valuation algorithms.

    These include indices in the original [Dataset][pydvl.utils.dataset.Dataset],
    any data names (e.g. group names in [GroupedDataset][pydvl.utils.dataset.GroupedDataset]),
    the values themselves, and variance of the computation in the case of Monte
    Carlo methods. `ValuationResults` can be iterated over like any `Sequence`:
    `iter(valuation_result)` returns a generator of
    [ValueItem][pydvl.valuation.result.ValueItem] in the order in which the object
    is sorted.

    ## Indexing

    Indexing can be position-based, when accessing any of the attributes
    [values][pydvl.valuation.result.ValuationResult.values], [variances][pydvl.valuation.result.ValuationResult.variances],
    [counts][pydvl.valuation.result.ValuationResult.counts] and [indices][pydvl.valuation.result.ValuationResult.indices], as
    well as when iterating over the object, or using the item access operator,
    both getter and setter. The "position" is either the original sequence in
    which the data was passed to the constructor, or the sequence in which the
    object is sorted, see below.

    Alternatively, indexing can be data-based, i.e. using the indices in the
    original dataset. This is the case for the methods [get()][pydvl.valuation.result.ValuationResult.get] and
    [update()][pydvl.valuation.result.ValuationResult.update].

    ## Sorting

    Results can be sorted in-place with [sort()][pydvl.valuation.result.ValuationResult.sort], or alternatively using
    python's standard `sorted()` and `reversed()` Note that sorting values
    affects how iterators and the object itself as `Sequence` behave:
    `values[0]` returns a [ValueItem][pydvl.valuation.result.ValueItem] with the highest or lowest
    ranking point if this object is sorted by descending or ascending value,
    respectively. If unsorted, `values[0]` returns the `ValueItem` at
    position 0, which has data index `indices[0]` in the
    [Dataset][pydvl.utils.dataset.Dataset].

    The same applies to direct indexing of the `ValuationResult`: the index
    is positional, according to the sorting. It does not refer to the "data
    index". To sort according to data index, use [sort()][pydvl.valuation.result.ValuationResult.sort] with
    `key="index"`.

    In order to access [ValueItem][pydvl.valuation.result.ValueItem] objects by their data index, use
    [get()][pydvl.valuation.result.ValuationResult.get].

    ## Operating on results

    Results can be added to each other with the `+` operator. Means and
    variances are correctly updated, using the `counts` attribute.

    Results can also be updated with new values using [update()][pydvl.valuation.result.ValuationResult.update]. Means and
    variances are updated accordingly using the Welford algorithm.

    Empty objects behave in a special way, see [empty()][pydvl.valuation.result.ValuationResult.empty].

    Args:
        values: An array of values. If omitted, defaults to an empty array
            or to an array of zeros if `indices` are given.
        indices: An optional array of indices in the original dataset. If
            omitted, defaults to `np.arange(len(values))`. **Warning:** It is
            common to pass the indices of a [Dataset][pydvl.utils.dataset.Dataset]
            here. Attention must be paid in a parallel context to copy them to
            the local process. Just do `indices=np.copy(data.indices)`.
        variances: An optional array of variances of the marginals from which the values
            are computed.
        counts: An optional array with the number of updates for each value.
            Defaults to an array of ones.
        data_names: Names for the data points. Defaults to index numbers if not set.
        algorithm: The method used.
        status: The end status of the algorithm.
        sort: Whether to sort the indices by ascending value. See above how
            this affects usage as an iterable or sequence.
        extra_values: Additional values that can be passed as keyword arguments.
            This can contain, for example, the least core value.

    Raises:
         ValueError: If input arrays have mismatching lengths.
    """

    _indices: NDArray[IndexT]
    _values: NDArray[np.float64]
    _counts: NDArray[np.int_]
    _variances: NDArray[np.float64]
    _data: Dataset
    _names: NDArray[NameT]
    _algorithm: str
    _status: Status
    # None for unsorted, True for ascending, False for descending
    _sort_order: bool | None
    _extra_values: dict[str, Any]

    def __init__(
        self,
        *,
        values: Sequence[np.float64] | NDArray[np.float64],
        variances: Sequence[np.float64] | NDArray[np.float64] | None = None,
        counts: Sequence[np.int_] | NDArray[np.int_] | None = None,
        indices: Sequence[IndexT] | NDArray[IndexT] | None = None,
        data_names: Sequence[NameT] | NDArray[NameT] | None = None,
        algorithm: str = "",
        status: Status = Status.Pending,
        sort: bool = False,
        **extra_values,
    ):
        if variances is not None and len(variances) != len(values):
            raise ValueError("Lengths of values and variances do not match")
        if data_names is not None and len(data_names) != len(values):
            raise ValueError("Lengths of values and data_names do not match")
        if indices is not None and len(indices) != len(values):
            raise ValueError("Lengths of values and indices do not match")

        self._algorithm = algorithm
        self._status = Status(status)  # Just in case we are given a string
        self._values = np.asarray(values)
        self._variances = (
            np.zeros_like(values) if variances is None else np.asarray(variances)
        )
        self._counts = np.ones_like(values) if counts is None else np.asarray(counts)
        self._sort_order = None
        self._extra_values = extra_values or {}

        self._indices = self._create_indices_array(indices, len(self._values))
        self._names = self._create_names_array(data_names, self._indices)

        self._positions = {idx: pos for pos, idx in enumerate(self._indices)}

        self._sort_positions: NDArray[np.int_] = np.arange(
            len(self._values), dtype=np.int_
        )
        if sort:
            self.sort()

    def sort(
        self,
        reverse: bool = False,
        # Need a "Comparable" type here
        key: Literal["value", "variance", "index", "name"] = "value",
    ) -> None:
        """Sorts the indices in place by `key`.

        Once sorted, iteration over the results, and indexing of all the
        properties
        [ValuationResult.values][pydvl.valuation.result.ValuationResult.values],
        [ValuationResult.variances][pydvl.valuation.result.ValuationResult.variances],
        [ValuationResult.stderr][pydvl.valuation.result.ValuationResult.stderr],
        [ValuationResult.counts][pydvl.valuation.result.ValuationResult.counts],
        [ValuationResult.indices][pydvl.valuation.result.ValuationResult.indices]
        and [ValuationResult.names][pydvl.valuation.result.ValuationResult.names]
        will follow the same order.

        Args:
            reverse: Whether to sort in descending order by value.
            key: The key to sort by. Defaults to
                [ValueItem.value][pydvl.valuation.result.ValueItem].
        """
        keymap = {
            "index": "_indices",
            "value": "_values",
            "variance": "_variances",
            "name": "_names",
            "stderr": "stderr",
        }
        self._sort_positions = np.argsort(getattr(self, keymap[key]))
        if reverse:
            self._sort_positions = self._sort_positions[::-1]
        self._sort_order = reverse

    @property
    def values(self) -> NDArray[np.float64]:
        """The values, possibly sorted."""
        return self._values[self._sort_positions]

    @property
    def variances(self) -> NDArray[np.float64]:
        """Variances of the marginals from which values were computed, possibly sorted.

        Note that this is not the variance of the value estimate, but the sample
        variance of the marginals used to compute it.

        """
        return self._variances[self._sort_positions]

    @property
    def stderr(self) -> NDArray[np.float64]:
        """Standard errors of the value estimates, possibly sorted."""
        return cast(
<<<<<<< HEAD
            NDArray[np.float_], np.sqrt(self.variances / np.maximum(1, self.counts))
=======
            NDArray[np.float64], np.sqrt(self._variances / np.maximum(1, self.counts))
>>>>>>> ec5b2a38
        )

    @property
    def counts(self) -> NDArray[np.int_]:
        """The raw counts, possibly sorted."""
        return self._counts[self._sort_positions]

    @property
    def indices(self) -> NDArray[IndexT]:
        """The indices for the values, possibly sorted.

        If the object is unsorted, then these are the same as declared at
        construction or `np.arange(len(values))` if none were passed.
        """
        return self._indices[self._sort_positions]

    @property
    def names(self) -> NDArray[NameT]:
        """The names for the values, possibly sorted.
        If the object is unsorted, then these are the same as declared at
        construction or `np.arange(len(values))` if none were passed.
        """
        return self._names[self._sort_positions]

    @property
    def status(self) -> Status:
        return self._status

    @property
    def algorithm(self) -> str:
        return self._algorithm

    def __getattr__(self, attr: str) -> Any:
        """Allows access to extra values as if they were properties of the instance."""
        # This is here to avoid a RecursionError when copying or pickling the object
        if attr == "_extra_values":
            raise AttributeError()
        try:
            return self._extra_values[attr]
        except KeyError as e:
            raise AttributeError(
                f"{self.__class__.__name__} object has no attribute {attr}"
            ) from e

    @overload
    def __getitem__(self, key: int) -> ValueItem: ...

    @overload
    def __getitem__(self, key: slice) -> List[ValueItem]: ...

    @overload
    def __getitem__(self, key: Iterable[int]) -> List[ValueItem]: ...

    def __getitem__(
        self, key: Union[slice, Iterable[int], int]
    ) -> Union[ValueItem, List[ValueItem]]:
        if isinstance(key, slice):
            return [cast(ValueItem, self[i]) for i in range(*key.indices(len(self)))]
        elif isinstance(key, collections.abc.Iterable):
            return [cast(ValueItem, self[i]) for i in key]
        elif isinstance(key, Integral):
            if key < 0:
                key += len(self)
            if key < 0 or int(key) >= len(self):
                raise IndexError(f"Index {key} out of range (0, {len(self)}).")
            idx = self._sort_positions[key]
            return ValueItem(
                self._indices[idx],
                self._names[idx],
                float(self._values[idx]),
                float(self._variances[idx]),
                int(self._counts[idx]),
            )
        else:
            raise TypeError("Indices must be integers, iterable or slices")

    @overload
    def __setitem__(self, key: int, value: ValueItem) -> None: ...

    @overload
    def __setitem__(self, key: slice, value: ValueItem) -> None: ...

    @overload
    def __setitem__(self, key: Iterable[int], value: ValueItem) -> None: ...

    def __setitem__(
        self, key: Union[slice, Iterable[int], int], value: ValueItem
    ) -> None:
        if isinstance(key, slice):
            for i in range(*key.indices(len(self))):
                self[i] = value
        elif isinstance(key, collections.abc.Iterable):
            for i in key:
                self[i] = value
        elif isinstance(key, Integral):
            if key < 0:
                key += len(self)
            if key < 0 or int(key) >= len(self):
                raise IndexError(f"Index {key} out of range (0, {len(self)}).")
            pos = self._sort_positions[key]
            self._indices[pos] = value.index
            self._names[pos] = value.name
            self._values[pos] = value.value
            self._variances[pos] = value.variance
            self._counts[pos] = value.count
        else:
            raise TypeError("Indices must be integers, iterable or slices")

    def __iter__(self) -> Iterator[ValueItem]:
        """Iterate over the results returning [ValueItem][pydvl.valuation.result.ValueItem] objects.
        To sort in place before iteration, use [sort()][pydvl.valuation.result.ValuationResult.sort].
        """
        for pos in self._sort_positions:
            yield ValueItem(
                self._indices[pos],
                self._names[pos],
                self._values[pos],
                self._variances[pos],
                self._counts[pos],
            )

    def __len__(self):
        return len(self._indices)

    def __eq__(self, other: object) -> bool:
        if not isinstance(other, ValuationResult):
            raise NotImplementedError(
                f"Cannot compare ValuationResult with {type(other)}"
            )
        return bool(
            self._algorithm == other._algorithm
            and self._status == other._status
            and self._sort_order == other._sort_order
            and np.all(self._indices == other._indices)
            and np.all(self._values == other._values)
            and np.all(self._variances == other._variances)
            and np.all(self._names == other._names)
            and np.all(self._counts == other._counts)
        )

    def __repr__(self) -> str:
        repr_string = (
            f"{self.__class__.__name__}("
            f"algorithm='{self._algorithm}',"
            f"status='{self._status.value}',"
            f"values={np.array_str(self.values, precision=4, suppress_small=True)},"
            f"indices={np.array_str(self.indices)},"
            f"names={np.array_str(self.names)},"
            f"counts={np.array_str(self.counts)}"
        )
        for k, v in self._extra_values.items():
            repr_string += f", {k}={v}"
        repr_string += ")"
        return repr_string

    def _check_compatible(self, other: ValuationResult):
        if not isinstance(other, ValuationResult):
            raise NotImplementedError(
                f"Cannot combine ValuationResult with {type(other)}"
            )
        if self.algorithm and self.algorithm != other.algorithm:
            raise ValueError("Cannot combine results from different algorithms")

    def __add__(self, other: ValuationResult) -> ValuationResult:
        """Adds two ValuationResults.

        The values must have been computed with the same algorithm. An exception
        to this is if one argument has empty values, in which case the other
        argument is returned.

        !!! Warning
            Abusing this will introduce numerical errors.

        Means and standard errors are correctly handled. Statuses are added with
        bit-wise `&`, see [Status][pydvl.valuation.result.Status].
        `data_names` are taken from the left summand, or if unavailable from
        the right one. The `algorithm` string is carried over if both terms
        have the same one or concatenated.

        It is possible to add ValuationResults of different lengths, and with
        different or overlapping indices. The result will have the union of
        indices, and the values.

        !!! Warning
            FIXME: Arbitrary `extra_values` aren't handled.

        """
        # empty results
        if len(self.values) == 0:
            return other
        if len(other.values) == 0:
            return self

        self._check_compatible(other)

        indices = np.union1d(self._indices, other._indices).astype(self._indices.dtype)
        this_pos = np.searchsorted(indices, self._indices)
        other_pos = np.searchsorted(indices, other._indices)

        n: NDArray[np.int_] = np.zeros_like(indices, dtype=int)
        m: NDArray[np.int_] = np.zeros_like(indices, dtype=int)
        xn: NDArray[np.int_] = np.zeros_like(indices, dtype=float)
        xm: NDArray[np.int_] = np.zeros_like(indices, dtype=float)
        vn: NDArray[np.int_] = np.zeros_like(indices, dtype=float)
        vm: NDArray[np.int_] = np.zeros_like(indices, dtype=float)

        n[this_pos] = self._counts
        xn[this_pos] = self._values
        vn[this_pos] = self._variances
        m[other_pos] = other._counts
        xm[other_pos] = other._values
        vm[other_pos] = other._variances

        # np.maximum(1, n + m) covers case n = m = 0.
        n_m_sum = np.maximum(1, n + m)

        # Sample mean of n+m samples from two means of n and m samples
        xnm = (n * xn + m * xm) / n_m_sum

        # Sample variance of n+m samples from two sample variances of n and m samples
        vnm = (n * (vn + xn**2) + m * (vm + xm**2)) / n_m_sum - xnm**2

        if np.any(vnm < 0):
            if np.any(vnm < -1e-6):
                logger.warning(
                    "Numerical error in variance computation. "
                    f"Negative sample variances clipped to 0 in {vnm}"
                )
            vnm[np.where(vnm < 0)] = 0

        # Merging of names:
        # If an index has the same name in both results, it must be the same.
        # If an index has a name in one result but not the other, the name is
        # taken from the result with the name.
        if self._names.dtype != other._names.dtype:
            if np.can_cast(other._names.dtype, self._names.dtype, casting="safe"):
                logger.warning(
                    f"Casting ValuationResult.names from {other._names.dtype} to {self._names.dtype}"
                )
                other._names = other._names.astype(self._names.dtype)
            else:
                raise TypeError(
                    f"Cannot cast ValuationResult.names from "
                    f"{other._names.dtype} to {self._names.dtype}"
                )

        both_pos = np.intersect1d(this_pos, other_pos)

        if len(both_pos) > 0:
            this_names: NDArray = np.empty_like(indices, dtype=object)
            other_names: NDArray = np.empty_like(indices, dtype=object)
            this_names[this_pos] = self._names
            other_names[other_pos] = other._names

            this_shared_names = np.take(this_names, both_pos)
            other_shared_names = np.take(other_names, both_pos)

            if np.any(this_shared_names != other_shared_names):
                raise ValueError("Mismatching names in ValuationResults")

        names = np.empty_like(indices, dtype=self._names.dtype)
        names[this_pos] = self._names
        names[other_pos] = other._names

        return ValuationResult(
            algorithm=self.algorithm or other.algorithm or "",
            status=self.status & other.status,
            indices=indices,
            values=xnm,
            variances=vnm,
            counts=n + m,
            data_names=names,
            # FIXME: What to do with extra_values? This is not commutative:
            # extra_values=self._extra_values.update(other._extra_values),
        )

    def update(self, idx: int, new_value: float) -> ValuationResult:
        """Updates the result in place with a new value, using running mean
        and variance.

        Args:
            idx: Data index of the value to update.
            new_value: New value to add to the result.

        Returns:
            A reference to the same, modified result.

        Raises:
            IndexError: If the index is not found.
        """
        try:
            pos = self._positions[idx]
        except KeyError:
            raise IndexError(f"Index {idx} not found in ValuationResult")
        val, var = running_moments(
            self._values[pos], self._variances[pos], self._counts[pos], new_value
        )
        self[pos] = ValueItem(
            index=cast(IndexT, idx),  # FIXME
            name=self._names[pos],
            value=val,
            variance=var,
            count=self._counts[pos] + 1,
        )
        return self

    def scale(self, factor: float, indices: NDArray[IndexT] | None = None):
        """
        Scales the values and variances of the result by a coefficient.

        Args:
            factor: Factor to scale by.
            indices: Indices to scale. If None, all values are scaled.
        """
        self._values[self._sort_positions[indices]] *= factor
        self._variances[self._sort_positions[indices]] *= factor**2

    def get(self, idx: Integral) -> ValueItem:
        """Retrieves a ValueItem by data index, as opposed to sort index, like
        the indexing operator.

        Raises:
             IndexError: If the index is not found.
        """
        try:
            pos = self._positions[idx]
        except KeyError:
            raise IndexError(f"Index {idx} not found in ValuationResult")

        return ValueItem(
            self._indices[pos],
            self._names[pos],
            self._values[pos],
            self._variances[pos],
            self._counts[pos],
        )

    def to_dataframe(
        self, column: str | None = None, use_names: bool = False
    ) -> pd.DataFrame:
        """Returns values as a dataframe.

        Args:
            column: Name for the column holding the data value. Defaults to
                the name of the algorithm used.
            use_names: Whether to use data names instead of indices for the
                DataFrame's index.

        Returns:
            A dataframe with two columns, one for the values, with name
                given as explained in `column`, and another with standard errors for
                approximate algorithms. The latter will be named `column+'_stderr'`.
        """
        column = column or self._algorithm
        df = pd.DataFrame(
            self._values[self._sort_positions],
            index=(
                self._names[self._sort_positions]
                if use_names
                else self._indices[self._sort_positions]
            ),
            columns=[column],
        )
        df[column + "_variances"] = self.variances[self._sort_positions]
        df[column + "_counts"] = self.counts[self._sort_positions]
        return df

    @classmethod
    def from_random(
        cls,
        size: int,
        total: float | None = None,
        seed: Seed | None = None,
        **kwargs,
    ) -> "ValuationResult":
        """Creates a [ValuationResult][pydvl.valuation.result.ValuationResult] object and fills it with an array
        of random values from a uniform distribution in [-1,1]. The values can
        be made to sum up to a given total number (doing so will change their range).

        Args:
            size: Number of values to generate
            total: If set, the values are normalized to sum to this number
                ("efficiency" property of Shapley values).
            seed: Random seed to use
            kwargs: Additional options to pass to the constructor of
                [ValuationResult][pydvl.valuation.result.ValuationResult]. Use to override status, names, etc.

        Returns:
            A valuation result with its status set to
            [Status.Converged][pydvl.utils.status.Status] by default.

        Raises:
             ValueError: If `size` is less than 1.

        !!! tip "Changed in version 0.6.0"
            Added parameter `total`. Check for zero size
        """
        if size < 1:
            raise ValueError("Size must be a positive integer")

        rng = np.random.default_rng(seed)
        values = rng.uniform(low=-1, high=1, size=size)
        if total is not None:
            values *= total / np.sum(values)

        options = dict(values=values, status=Status.Converged, algorithm="random")
        options.update(kwargs)
        return cls(**options)  # type: ignore

    @classmethod
    def empty(
        cls,
        algorithm: str = "",
        indices: IndexSetT | None = None,
        data_names: Sequence[NameT] | NDArray[NameT] | None = None,
        n_samples: int = 0,
    ) -> ValuationResult:
        """Creates an empty [ValuationResult][pydvl.valuation.result.ValuationResult] object.

        Empty results are characterised by having an empty array of values. When
        another result is added to an empty one, the empty one is discarded.

        Args:
            algorithm: Name of the algorithm used to compute the values
            indices: Optional sequence or array of indices.
            data_names: Optional sequences or array of names for the data points.
                Defaults to index numbers if not set.
            n_samples: Number of valuation result entries.

        Returns:
            Object with the results.
        """
        if indices is not None or data_names is not None or n_samples != 0:
            return cls.zeros(
                algorithm=algorithm,
                indices=indices,
                data_names=data_names,
                n_samples=n_samples,
            )
        return cls(algorithm=algorithm, status=Status.Pending, values=np.array([]))

    @classmethod
    def zeros(
        cls,
        algorithm: str = "",
        indices: IndexSetT | None = None,
        data_names: Sequence[NameT] | NDArray[NameT] | None = None,
        n_samples: int = 0,
    ) -> ValuationResult:
        """Creates an empty [ValuationResult][pydvl.valuation.result.ValuationResult] object.

        Empty results are characterised by having an empty array of values. When
        another result is added to an empty one, the empty one is ignored.

        Args:
            algorithm: Name of the algorithm used to compute the values
            indices: Data indices to use. A copy will be made. If not given,
                the indices will be set to the range `[0, n_samples)`.
            data_names: Data names to use. A copy will be made. If not given,
                the names will be set to the string representation of the indices.
            n_samples: Number of data points whose values are computed. If
                not given, the length of `indices` will be used.

        Returns:
            Object with the results.
        """
        indices = cls._create_indices_array(indices, n_samples)
        data_names = cls._create_names_array(data_names, indices)

        return cls(
            algorithm=algorithm,
            status=Status.Pending,
            indices=indices,
            data_names=data_names,
            values=np.zeros(len(indices)),
            variances=np.zeros(len(indices)),
            counts=np.zeros(len(indices), dtype=np.int_),
        )

    @staticmethod
    def _create_indices_array(
        indices: Sequence[IndexT] | NDArray[IndexT] | None, n_samples: int
    ) -> NDArray[IndexT]:
        if indices is None:
            index_array: NDArray[IndexT] = np.arange(n_samples, dtype=np.int_)
        elif isinstance(indices, np.ndarray):
            index_array = indices.copy()
        else:
            index_array = np.asarray(indices)

        return index_array

    @staticmethod
    def _create_names_array(
        data_names: Sequence[NameT] | NDArray[NameT] | None, indices: NDArray[IndexT]
    ) -> NDArray[NameT]:
        if data_names is None:
            names = np.array(indices, copy=True, dtype=object)
        else:
            names = np.array(data_names, copy=True)

        if len(np.unique(names)) != len(names):
            raise ValueError("Data names must be unique")

        return names<|MERGE_RESOLUTION|>--- conflicted
+++ resolved
@@ -311,11 +311,7 @@
     def stderr(self) -> NDArray[np.float64]:
         """Standard errors of the value estimates, possibly sorted."""
         return cast(
-<<<<<<< HEAD
-            NDArray[np.float_], np.sqrt(self.variances / np.maximum(1, self.counts))
-=======
-            NDArray[np.float64], np.sqrt(self._variances / np.maximum(1, self.counts))
->>>>>>> ec5b2a38
+            NDArray[np.float64], np.sqrt(self.variances / np.maximum(1, self.counts))
         )
 
     @property
