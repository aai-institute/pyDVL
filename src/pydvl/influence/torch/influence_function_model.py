--- conflicted
+++ resolved
@@ -615,7 +615,6 @@
         tol: float,
         x0: Optional[torch.Tensor] = None,
         maxiter: Optional[int] = None,
-<<<<<<< HEAD
     ) -> torch.Tensor:
         r"""
         Conjugate gradient solver for the Hessian vector product.
@@ -631,9 +630,6 @@
         Returns:
             A tensor with the solution of \(Ax=b\).
         """
-=======
-    ):
->>>>>>> 8a5399e3
 
         if x0 is None:
             x0 = torch.clone(b)
