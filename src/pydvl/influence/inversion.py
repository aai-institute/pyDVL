"""Contains methods to invert the hessian vector product.
"""
import functools
import inspect
import logging
import warnings
from enum import Enum
from typing import Any, Callable, Dict, Iterable, Tuple, Type, TypeVar

<<<<<<< HEAD
__all__ = [
    "solve_hvp",
    "InversionMethod",
    "InversionRegistry",
    "DataLoaderType",
    "InverseHvpResult",
]
=======
__all__ = ["solve_hvp", "InversionMethod"]
>>>>>>> 775fe683

from .twice_differentiable import InverseHvpResult, TensorType, TwiceDifferentiable

logger = logging.getLogger(__name__)

DataLoaderType = TypeVar("DataLoaderType", bound=Iterable)


class InversionMethod(str, Enum):
    """
    Different inversion methods types.
    """

    Direct = "direct"
    Cg = "cg"
    Lissa = "lissa"
    Arnoldi = "arnoldi"


def solve_hvp(
    inversion_method: InversionMethod,
    model: TwiceDifferentiable,
    training_data: DataLoaderType,
    b: TensorType,
    *,
    hessian_perturbation: float = 0.0,
    **kwargs: Any,
) -> InverseHvpResult:
    """
    Finds $x$ such that $Ax = b$, where $A$ is the hessian of model,
    and $b$ a vector.
    Depending on the inversion method, the hessian is either calculated directly
    and then inverted, or implicitly and then inverted through matrix vector
    product. The method also allows to add a small regularization term (hessian_perturbation)
    to facilitate inversion of non fully trained models.

    :param inversion_method:
    :param model: A model wrapped in the TwiceDifferentiable interface.
    :param training_data:
    :param b: Array as the right hand side of the equation $Ax = b$
    :param hessian_perturbation: regularization of the hessian
    :param kwargs: kwargs to pass to the inversion method

    :return: An object that contains an array that solves the inverse problem,
        i.e. it returns $x$ such that $Ax = b$, and a dictionary containing
        information about the inversion process.
    """
    return InversionRegistry.call(
        inversion_method,
        model,
        training_data,
        b,
        hessian_perturbation=hessian_perturbation,
        **kwargs,
    )


class InversionRegistry:
    """
    A registry to hold inversion methods for different models.
    """

    registry: Dict[Tuple[Type[TwiceDifferentiable], InversionMethod], Callable] = {}

    @classmethod
    def register(
        cls,
        model_type: Type[TwiceDifferentiable],
        inversion_method: InversionMethod,
        overwrite: bool = False,
    ):
        """
        Register a function for a specific model type and inversion method.

        The function to be registered must conform to the following signature:
        `(model: TwiceDifferentiable, training_data: DataLoaderType, b: TensorType,
        hessian_perturbation: float = 0.0, ...)`.

        :param model_type: The type of the model the function should be registered for.
        :param inversion_method: The inversion method the function should be
            registered for.
        :param overwrite: If ``True``, allows overwriting of an existing registered
            function for the same model type and inversion method. If ``False``,
            logs a warning when attempting to register a function for an already
            registered model type and inversion method.

        :raises TypeError: If the provided model_type or inversion_method are of the wrong type.
        :raises ValueError: If the function to be registered does not match the required signature.
        :return: A decorator for registering a function.
        """

        if not isinstance(model_type, type):
            raise TypeError(
                f"'model_type' is of type {type(model_type)} but should be a Type[TwiceDifferentiable]"
            )

        if not isinstance(inversion_method, InversionMethod):
            raise TypeError(
                f"'inversion_method' must be an 'InversionMethod' "
                f"but has type {type(inversion_method)} instead."
            )

        key = (model_type, inversion_method)

        def decorator(func):
            if not overwrite and key in cls.registry:
                warnings.warn(
                    f"There is already a function registered for model type {model_type} and inversion method {inversion_method}. "
                    f"To overwrite the existing function {cls.registry.get(key)} with {func}, set overwrite to True."
                )
            sig = inspect.signature(func)
            params = list(sig.parameters.values())

            expected_args = [
                ("model", model_type),
                ("training_data", DataLoaderType.__bound__),
                ("b", model_type.tensor_type()),
                ("hessian_perturbation", float),
            ]

            for (name, typ), param in zip(expected_args, params):
                if not (
                    isinstance(param.annotation, typ)
                    or issubclass(param.annotation, typ)
                ):
                    raise ValueError(
                        f'Parameter "{name}" must be of type "{typ.__name__}"'
                    )

            @functools.wraps(func)
            def wrapper(*args, **kwargs):
                return func(*args, **kwargs)

            cls.registry[key] = wrapper
            return wrapper

        return decorator

    @classmethod
    def get(
        cls, model_type: Type[TwiceDifferentiable], inversion_method: InversionMethod
    ) -> Callable[
        [TwiceDifferentiable, DataLoaderType, TensorType, float], InverseHvpResult
    ]:
        key = (model_type, inversion_method)
        method = cls.registry.get(key, None)
        if method is None:
            raise ValueError(f"No function registered for {key}")
        return method

    @classmethod
    def call(
        cls,
        inversion_method: InversionMethod,
        model: TwiceDifferentiable,
        training_data: DataLoaderType,
        b: TensorType,
        hessian_perturbation,
        **kwargs,
    ) -> InverseHvpResult:
        """
         Call a registered function with the provided parameters.

        :param inversion_method: The inversion method to use.
        :param model: A model wrapped in the TwiceDifferentiable interface.
        :param training_data: The training data to use.
        :param b: Array as the right hand side of the equation $Ax = b$.
        :param hessian_perturbation: Regularization of the hessian.
        :param kwargs: Additional keyword arguments to pass to the inversion method.

        :return: An object that contains an array that solves the inverse problem,
            i.e. it returns $x$ such that $Ax = b$, and a dictionary containing
            information about the inversion process.
        """

        return cls.get(type(model), inversion_method)(
            model, training_data, b, hessian_perturbation, **kwargs
        )<|MERGE_RESOLUTION|>--- conflicted
+++ resolved
@@ -7,7 +7,6 @@
 from enum import Enum
 from typing import Any, Callable, Dict, Iterable, Tuple, Type, TypeVar
 
-<<<<<<< HEAD
 __all__ = [
     "solve_hvp",
     "InversionMethod",
@@ -15,9 +14,6 @@
     "DataLoaderType",
     "InverseHvpResult",
 ]
-=======
-__all__ = ["solve_hvp", "InversionMethod"]
->>>>>>> 775fe683
 
 from .twice_differentiable import InverseHvpResult, TensorType, TwiceDifferentiable
 
@@ -125,7 +121,8 @@
         def decorator(func):
             if not overwrite and key in cls.registry:
                 warnings.warn(
-                    f"There is already a function registered for model type {model_type} and inversion method {inversion_method}. "
+                    f"There is already a function registered for model type {model_type} "
+                    f"and inversion method {inversion_method}. "
                     f"To overwrite the existing function {cls.registry.get(key)} with {func}, set overwrite to True."
                 )
             sig = inspect.signature(func)
