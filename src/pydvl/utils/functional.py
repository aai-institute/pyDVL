--- conflicted
+++ resolved
@@ -8,7 +8,6 @@
 import inspect
 import time
 import warnings
-<<<<<<< HEAD
 import weakref
 from logging import Logger, getLogger
 from typing import (
@@ -25,10 +24,6 @@
     overload,
 )
 from weakref import WeakKeyDictionary
-=======
-from functools import partial
-from typing import Any, Callable, Sequence, Set, Type, Union
->>>>>>> ac481bc9
 
 from typing_extensions import Concatenate, ParamSpec
 
@@ -137,48 +132,7 @@
     return functools.partial(_accept_additional_argument, fun=fun, arg=new_arg)
 
 
-<<<<<<< HEAD
-F = TypeVar("F", bound=Callable[..., Any])
-
-
-class WarningsSuppressor:
-    """A descriptor-based decorator to conditionally suppress warnings of a given
-    set of categories when the instance attribute (specified by `flag_attribute`) is
-    `False`.
-
-    It ensures that:
-      - The decorated function is an instance method (the first parameter must be
-        `self`).
-      - The instance possesses the attribute named by `flag_attribute` at call time.
-    """
-
-    def __init__(
-        self, func: F, categories: Sequence[Type[Warning]], flag_attribute: str
-    ) -> None:
-        functools.update_wrapper(cast(F, self), func)
-        self.func = func
-        self.categories = categories
-        self.flag_attribute = flag_attribute
-
-    def __get__(
-        self, instance: Any, owner: Optional[Type[Any]] = None
-    ) -> Callable[..., Any]:
-        if instance is None:
-            return cast(Callable[..., Any], self)  # Allow access via the class.
-
-        @functools.wraps(self.func)
-        def wrapper(*args: Any, **kwargs: Any) -> Any:
-            if getattr(instance, self.flag_attribute, False):
-                return self.func(instance, *args, **kwargs)
-            with warnings.catch_warnings():
-                for category in self.categories:
-                    warnings.simplefilter("ignore", category=category)
-                return self.func(instance, *args, **kwargs)
-
-        return wrapper
-=======
 F = Callable[..., Any]
->>>>>>> ac481bc9
 
 
 def suppress_warnings(
@@ -189,7 +143,7 @@
     The decorated method will execute with warnings suppressed for the specified
     categories unless the instance attribute (named by `flag`) evaluates to True.
 
-    ???  Example "Suppress all warnings"
+    ??? Example "Suppress all warnings"
         ```python
         class A:
             @suppress_warnings()
@@ -225,28 +179,28 @@
 
     """
 
-<<<<<<< HEAD
-    def wrapper(func: F) -> F:
-        # HACK: Crappy heuristic to check if the function is an unbound instance method
-        #  At decoration time it's not yet bound, so we must resort to this sort of crap
-        sig = inspect.signature(func)
+    def decorator(fun: F) -> F:
+        # HACK: Crappy heuristic to verify that the function is a method
+        sig = inspect.signature(fun)
         params = list(sig.parameters)
         if not params or params[0] != "self":
-
-            @functools.wraps(func)
-            def inner_wrapper(*args: Any, **kwargs: Any) -> Any:
-                with warnings.catch_warnings():
-                    for category in categories:
-                        warnings.simplefilter("ignore", category=category)
-                    return func(*args, **kwargs)
-
-            return inner_wrapper
-        else:
-            return cast(
-                F, WarningsSuppressor(func, categories=categories, flag_attribute=flag)
+            raise TypeError(
+                "suppress_warnings decorator can only be applied to instance methods "
+                "(first parameter must be 'self')."
             )
 
-    return wrapper
+        @functools.wraps(fun)
+        def wrapper(self, *args, **kwargs):
+            if getattr(self, flag, False):
+                return fun(self, *args, **kwargs)
+            with warnings.catch_warnings():
+                for category in categories:
+                    warnings.simplefilter("ignore", category=category)
+                return fun(self, *args, **kwargs)
+
+        return wrapper  # type: ignore
+
+    return decorator
 
 
 P = ParamSpec("P")  # Args of fun
@@ -391,27 +345,5 @@
 
     def wrapper(fun: Callable[..., R]) -> Timed[Any, P, R]:
         return Timed(fun, accumulate=accumulate, logger=logger)
-=======
-    def decorator(fun: F) -> F:
-        # HACK: Crappy heuristic to verify that the function is a method
-        sig = inspect.signature(fun)
-        params = list(sig.parameters)
-        if not params or params[0] != "self":
-            raise TypeError(
-                "suppress_warnings decorator can only be applied to instance methods "
-                "(first parameter must be 'self')."
-            )
-
-        @functools.wraps(fun)
-        def wrapper(self, *args, **kwargs):
-            if getattr(self, flag, False):
-                return fun(self, *args, **kwargs)
-            with warnings.catch_warnings():
-                for category in categories:
-                    warnings.simplefilter("ignore", category=category)
-                return fun(self, *args, **kwargs)
-
-        return wrapper  # type: ignore
->>>>>>> ac481bc9
-
-    return decorator+
+    return wrapper