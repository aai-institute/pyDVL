--- conflicted
+++ resolved
@@ -25,13 +25,14 @@
 class CancellationPolicy(Flag):
     """Policy to use when cancelling futures after exiting an Executor.
 
-    .. note:
-       Not all backends support all policies.
+    !!! Note
+        Not all backends support all policies.
 
-    :cvar NONE: Do not cancel any futures.
-    :cvar PENDING: Cancel all pending futures, but not running ones.
-    :cvar RUNNING: Cancel all running futures, but not pending ones.
-    :cvar ALL: Cancel all pending and running futures.
+    Attributes:
+        NONE: Do not cancel any futures.
+        PENDING: Cancel all pending futures, but not running ones.
+        RUNNING: Cancel all running futures, but not pending ones.
+        ALL: Cancel all pending and running futures.
     """
 
     NONE = 0
@@ -91,193 +92,33 @@
         return f"<{self.__class__.__name__}: {self.config}>"
 
 
-<<<<<<< HEAD
-class JoblibParallelBackend(BaseParallelBackend, backend_name="joblib"):
-    """Class used to wrap joblib to make it transparent to algorithms.
-
-    It shouldn't be initialized directly. You should instead call
-    [init_parallel_backend()][pydvl.utils.parallel.backend.init_parallel_backend].
-
-    Args:
-        config: instance of [ParallelConfig][pydvl.utils.config.ParallelConfig]
-            with cluster address, number of cpus, etc.
-    """
-
-    def __init__(self, config: ParallelConfig):
-        self.config = {
-            "logging_level": config.logging_level,
-            "n_jobs": config.n_cpus_local,
-        }
-
-    @classmethod
-    def executor(
-        cls,
-        max_workers: int | None = None,
-        config: ParallelConfig = ParallelConfig(),
-        cancel_futures: CancellationPolicy = CancellationPolicy.NONE,
-    ) -> Executor:
-        if cancel_futures not in (CancellationPolicy.NONE, False):
-            log.warning(
-                "Cancellation of futures is not supported by the joblib backend"
-            )
-        return cast(Executor, get_reusable_executor(max_workers=max_workers))
-
-    def get(self, v: T, *args, **kwargs) -> T:
-        return v
-
-    def put(self, v: T, *args, **kwargs) -> T:
-        return v
-
-    def wrap(self, fun: Callable, **kwargs) -> Callable:
-        """Wraps a function as a joblib delayed.
-
-        Args:
-            fun: the function to wrap
-
-        Returns:
-            The delayed function.
-        """
-        return delayed(fun)  # type: ignore
-
-    def wait(self, v: list[T], *args, **kwargs) -> tuple[list[T], list[T]]:
-        return v, []
-
-    def _effective_n_jobs(self, n_jobs: int) -> int:
-        if self.config["n_jobs"] is None:
-            maximum_n_jobs = joblib.effective_n_jobs()
-        else:
-            maximum_n_jobs = self.config["n_jobs"]
-        eff_n_jobs: int = min(joblib.effective_n_jobs(n_jobs), maximum_n_jobs)
-        return eff_n_jobs
-
-
-class RayParallelBackend(BaseParallelBackend, backend_name="ray"):
-    """Class used to wrap ray to make it transparent to algorithms.
-
-    It shouldn't be initialized directly. You should instead call
-    [init_parallel_backend()][pydvl.utils.parallel.backend.init_parallel_backend].
-
-    Args:
-        config: instance of [ParallelConfig][pydvl.utils.config.ParallelConfig]
-            with cluster address, number of cpus, etc.
-    """
-
-    def __init__(self, config: ParallelConfig):
-        self.config = {"address": config.address, "logging_level": config.logging_level}
-        if self.config["address"] is None:
-            self.config["num_cpus"] = config.n_cpus_local
-        if not ray.is_initialized():
-            ray.init(**self.config)
-        # Register ray joblib backend
-        register_ray()
-
-    @classmethod
-    def executor(
-        cls,
-        max_workers: int | None = None,
-        config: ParallelConfig = ParallelConfig(),
-        cancel_futures: CancellationPolicy = CancellationPolicy.PENDING,
-    ) -> Executor:
-        from pydvl.utils.parallel.futures.ray import RayExecutor
-
-        return RayExecutor(max_workers, config=config, cancel_futures=cancel_futures)  # type: ignore
-
-    def get(self, v: ObjectRef | Iterable[ObjectRef] | T, *args, **kwargs) -> T | Any:
-        timeout: float | None = kwargs.get("timeout", None)
-        if isinstance(v, ObjectRef):
-            return ray.get(v, timeout=timeout)
-        elif isinstance(v, Iterable):
-            return [self.get(x, timeout=timeout) for x in v]
-        else:
-            return v
-
-    def put(self, v: T, *args, **kwargs) -> ObjectRef[T] | T:
-        try:
-            return ray.put(v, **kwargs)  # type: ignore
-        except TypeError:
-            return v  # type: ignore
-
-    def wrap(self, fun: Callable, **kwargs) -> Callable:
-        """Wraps a function as a ray remote.
-
-        Args:
-            fun: the function to wrap
-            kwargs: keyword arguments to pass to @ray.remote
-
-        Returns:
-            The `.remote` method of the ray `RemoteFunction`.
-        """
-        if len(kwargs) > 0:
-            return ray.remote(**kwargs)(fun).remote  # type: ignore
-        return ray.remote(fun).remote  # type: ignore
-
-    def wait(
-        self, v: list[ObjectRef], *args, **kwargs
-    ) -> tuple[list[ObjectRef], list[ObjectRef]]:
-        num_returns: int = kwargs.get("num_returns", 1)
-        timeout: float | None = kwargs.get("timeout", None)
-        return ray.wait(v, num_returns=num_returns, timeout=timeout)  # type: ignore
-
-    def _effective_n_jobs(self, n_jobs: int) -> int:
-        ray_cpus = int(ray._private.state.cluster_resources()["CPU"])  # type: ignore
-        if n_jobs < 0:
-            eff_n_jobs = ray_cpus
-        else:
-            eff_n_jobs = min(n_jobs, ray_cpus)
-        return eff_n_jobs
-
-
 def init_parallel_backend(config: ParallelConfig) -> BaseParallelBackend:
     """Initializes the parallel backend and returns an instance of it.
+
+    The following example creates a parallel backend instance with the default
+    configuration, which is a local joblib backend.
+
+    ??? Example
+        ``` python
+        config = ParallelConfig()
+        parallel_backend = init_parallel_backend(config)
+        ```
+
+    To create a parallel backend instance with a different backend, e.g. ray,
+    you can pass the backend name as a string to the constructor of
+    [ParallelConfig][pydvl.utils.config.ParallelConfig].
+
+    ??? Example
+        ```python
+        config = ParallelConfig(backend="ray")
+        parallel_backend = init_parallel_backend(config)
+        ```
 
     Args:
         config: instance of [ParallelConfig][pydvl.utils.config.ParallelConfig]
             with cluster address, number of cpus, etc.
 
-    ??? Example
-        ```pycon
-        >>> from pydvl.utils.parallel.backend import init_parallel_backend
-        >>> from pydvl.utils.config import ParallelConfig
-        >>> config = ParallelConfig()
-        >>> parallel_backend = init_parallel_backend(config)
-        >>> parallel_backend
-        <JoblibParallelBackend: {'logging_level': 30, 'n_jobs': None}>
-        ```
-        ``` pycon
-        >>> from pydvl.utils.parallel.backend import init_parallel_backend
-        >>> from pydvl.utils.config import ParallelConfig
-        >>> config = ParallelConfig(backend="ray")
-        >>> parallel_backend = init_parallel_backend(config)
-        >>> parallel_backend
-        <RayParallelBackend: {'address': None, 'logging_level': 30, 'num_cpus': None}>
-        ```
-=======
-def init_parallel_backend(config: ParallelConfig) -> BaseParallelBackend:
-    """Initializes the parallel backend and returns an instance of it.
 
-    :param config: instance of :class:`~pydvl.utils.config.ParallelConfig`
-        with cluster address, number of cpus, etc.
-
-    :Example:
-
-    ``` python
-    config = ParallelConfig()
-    parallel_backend = init_parallel_backend(config)
-    ```
-
-    Creates a parallel backend instance with the default configuration, which
-    is a local joblib backend.
-
-    To create a parallel backend instance with a different backend, e.g. ray,
-    you can pass the backend name as a string to the constructor of
-    :class:`~pydvl.utils.config.ParallelConfig`:
-
-    .. code-block:: python
-
-       config = ParallelConfig(backend="ray")
-       parallel_backend = init_parallel_backend(config)
-
->>>>>>> 6f8cda95
     """
     try:
         parallel_backend_cls = BaseParallelBackend.BACKENDS[config.backend]
