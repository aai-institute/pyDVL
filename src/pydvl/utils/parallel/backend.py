--- conflicted
+++ resolved
@@ -176,15 +176,6 @@
         # Register ray joblib backend
         register_ray()
 
-<<<<<<< HEAD
-    def get(
-        self,
-        v: Union[ObjectRef, Iterable[ObjectRef], T],
-        *args,
-        **kwargs: dict,
-    ) -> Union[T, Any]:
-        timeout: Optional[float] = kwargs.get("timeout", None)
-=======
     @classmethod
     def executor(
         cls,
@@ -198,7 +189,6 @@
 
     def get(self, v: ObjectRef | Iterable[ObjectRef] | T, *args, **kwargs) -> T | Any:
         timeout: float | None = kwargs.get("timeout", None)
->>>>>>> 80d965bd
         if isinstance(v, ObjectRef):
             return ray.get(v, timeout=timeout)
         elif isinstance(v, Iterable):
@@ -227,16 +217,8 @@
         return ray.remote(fun).remote  # type: ignore
 
     def wait(
-<<<<<<< HEAD
-        self,
-        v: List["ObjectRef"],
-        *args,
-        **kwargs: dict,
-    ) -> Tuple[List[ObjectRef], List[ObjectRef]]:
-=======
-        self, v: list[ObjectRef], *args, **kwargs
+        self, v: list[ObjectRef], *args, **kwargs: dict
     ) -> tuple[list[ObjectRef], list[ObjectRef]]:
->>>>>>> 80d965bd
         num_returns: int = kwargs.get("num_returns", 1)
         timeout: float | None = kwargs.get("timeout", None)
         return ray.wait(v, num_returns=num_returns, timeout=timeout)  # type: ignore
