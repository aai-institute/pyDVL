--- conflicted
+++ resolved
@@ -1,7 +1,3 @@
-<<<<<<< HEAD
-import pickle
-from functools import reduce
-=======
 """
 This module contains a wrapper around joblib's `Parallel()` class that makes it
 easy to run map-reduce jobs.
@@ -10,11 +6,10 @@
     This interface might be deprecated or changed in a future release before 1.0
 
 """
->>>>>>> 62295d46
+from functools import reduce
 from itertools import accumulate, repeat
 from typing import Any, Collection, Dict, Generic, List, Optional, TypeVar, Union
 
-import numpy as np
 from joblib import Parallel, delayed
 from numpy.random import SeedSequence
 from numpy.typing import NDArray
@@ -127,16 +122,17 @@
         """
         Runs the map-reduce job.
 
-        :param seed: Either an instance of a numpy random number generator or a seed
-            for it.
-
-        :return: The result of the reduce function.
+        Args:
+            seed: Either an instance of a numpy random number generator or a seed for
+                it.
+
+        Returns:
+             The result of the reduce function.
         """
         if self.config.backend == "joblib":
             backend = "loky"
         else:
             backend = self.config.backend
-
         # In joblib the levels are reversed.
         # 0 means no logging and 50 means log everything to stdout
         verbose = 50 - self.config.logging_level
