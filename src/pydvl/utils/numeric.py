"""
This module contains routines for numerical computations used across the
library.
"""
from __future__ import annotations

from itertools import chain, combinations
from typing import Collection, Generator, Iterator, Optional, Tuple, TypeVar, overload

import numpy as np
from numpy.typing import NDArray

from pydvl.utils.types import Seed

__all__ = [
    "running_moments",
    "num_samples_permutation_hoeffding",
    "powerset",
    "random_matrix_with_condition_number",
    "random_subset",
    "random_powerset",
    "random_subset_of_size",
    "top_k_value_accuracy",
]

T = TypeVar("T", bound=np.generic)


def powerset(s: NDArray[T]) -> Iterator[Collection[T]]:
    """Returns an iterator for the power set of the argument.

     Subsets are generated in sequence by growing size. See
     [random_powerset()][pydvl.utils.numeric.random_powerset] for random
     sampling.

    ??? Example
        ``` pycon
        >>> import numpy as np
        >>> from pydvl.utils.numeric import powerset
        >>> list(powerset(np.array((1,2))))
        [(), (1,), (2,), (1, 2)]
        ```

    Args:
         s: The set to use

    Returns:
        An iterator over all subsets of the set of indices `s`.
    """
    return chain.from_iterable(combinations(s, r) for r in range(len(s) + 1))


def num_samples_permutation_hoeffding(eps: float, delta: float, u_range: float) -> int:
    """Lower bound on the number of samples required for MonteCarlo Shapley to
    obtain an (ε,δ)-approximation.

    That is: with probability 1-δ, the estimated value for one data point will
    be ε-close to the true quantity, if at least this many permutations are
    sampled.

    Args:
        eps: ε > 0
        delta: 0 < δ <= 1
        u_range: Range of the [Utility][pydvl.utils.utility.Utility] function

    Returns:
        Number of _permutations_ required to guarantee ε-correct Shapley
            values with probability 1-δ
    """
    return int(np.ceil(np.log(2 / delta) * 2 * u_range**2 / eps**2))


<<<<<<< HEAD
def random_subset(
    s: NDArray[T],
    q: float = 0.5,
    seed: Optional[Seed] = None,
) -> NDArray[T]:
    """Returns one subset at random from ``s``.

    :param s: set to sample from
    :param q: Sampling probability for elements. The default 0.5 yields a
        uniform distribution over the power set of s.
    :param seed: Either an instance of a numpy random number generator or a seed for it.
    :return: the subset
=======
def random_subset(s: NDArray[T], q: float = 0.5) -> NDArray[T]:
    """Returns one subset at random from `s`.

    Args:
        s: set to sample from
        q: Sampling probability for elements. The default 0.5 yields a
            uniform distribution over the power set of s.

    Returns:
        The subset
>>>>>>> 62295d46
    """
    rng = np.random.default_rng(seed)
    selection = rng.uniform(size=len(s)) > q
    return s[selection]


def random_powerset(
    s: NDArray[T],
    n_samples: Optional[int] = None,
    q: float = 0.5,
    seed: Optional[Seed] = None,
) -> Generator[NDArray[T], None, None]:
    """Samples subsets from the power set of the argument, without
    pre-generating all subsets and in no order.

    See [powerset][pydvl.utils.numeric.powerset] if you wish to deterministically generate all subsets.

    To generate subsets, `len(s)` Bernoulli draws with probability `q` are
    drawn. The default value of `q = 0.5` provides a uniform distribution over
    the power set of `s`. Other choices can be used e.g. to implement
    [owen_sampling_shapley][pydvl.value.shapley.owen.owen_sampling_shapley].

    Args:
        s: set to sample from
        n_samples: if set, stop the generator after this many steps.
            Defaults to `np.iinfo(np.int32).max`
        q: Sampling probability for elements. The default 0.5 yields a
            uniform distribution over the power set of s.

<<<<<<< HEAD
    :param s: set to sample from
    :param n_samples: if set, stop the generator after this many steps.
        Defaults to `np.iinfo(np.int32).max`
    :param q: Sampling probability for elements. The default 0.5 yields a
        uniform distribution over the power set of s.
    :param seed: Either an instance of a numpy random number generator or a seed for it.
=======
    Returns:
        Samples from the power set of `s`.
>>>>>>> 62295d46

    Raises:
        ValueError: if the element sampling probability is not in [0,1]

    """
    if q < 0 or q > 1:
        raise ValueError("Element sampling probability must be in [0,1]")

    rng = np.random.default_rng(seed)
    total = 1
    if n_samples is None:
        n_samples = np.iinfo(np.int32).max
    while total <= n_samples:
        yield random_subset(s, q, seed=rng)
        total += 1


def random_subset_of_size(
    s: NDArray[T],
    size: int,
    seed: Optional[Seed] = None,
) -> NDArray[T]:
    """Samples a random subset of given size uniformly from the powerset
    of `s`.

<<<<<<< HEAD
    :param s: Set to sample from
    :param size: Size of the subset to generate
    :param seed: Either an instance of a numpy random number generator or a seed for it.
    :return: The subset
    :raises ValueError: If size > len(s)
=======
    Args:
        s: Set to sample from
        size: Size of the subset to generate

    Returns:
        The subset

    Raises
        ValueError: If size > len(s)
>>>>>>> 62295d46
    """
    if size > len(s):
        raise ValueError("Cannot sample subset larger than set")
    rng = np.random.default_rng(seed)
    return rng.choice(s, size=size, replace=False)


def random_matrix_with_condition_number(
    n: int, condition_number: float, seed: Optional[Seed] = None
) -> NDArray:
    """Constructs a square matrix with a given condition number.

    Taken from:
    [https://gist.github.com/bstellato/23322fe5d87bb71da922fbc41d658079#file-random_mat_condition_number-py](
    https://gist.github.com/bstellato/23322fe5d87bb71da922fbc41d658079#file-random_mat_condition_number-py)

    Also see:
    [https://math.stackexchange.com/questions/1351616/condition-number-of-ata](
    https://math.stackexchange.com/questions/1351616/condition-number-of-ata).

<<<<<<< HEAD
    :param n: size of the matrix
    :param condition_number: duh
    :param seed: Either an instance of a numpy random number generator or a seed for it.
    :return: An (n,n) matrix with the requested condition number.
=======
    Args:
        n: size of the matrix
        condition_number: duh

    Returns:
        An (n,n) matrix with the requested condition number.
>>>>>>> 62295d46
    """
    if n < 2:
        raise ValueError("Matrix size must be at least 2")

    if condition_number <= 1:
        raise ValueError("Condition number must be greater than 1")

    rng = np.random.default_rng(seed)
    log_condition_number = np.log(condition_number)
    exp_vec = np.arange(
        -log_condition_number / 4.0,
        log_condition_number * (n + 1) / (4 * (n - 1)),
        log_condition_number / (2.0 * (n - 1)),
    )
    exp_vec = exp_vec[:n]
    s: np.ndarray = np.exp(exp_vec)
    S = np.diag(s)
    U, _ = np.linalg.qr((rng.uniform(size=(n, n)) - 5.0) * 200)
    V, _ = np.linalg.qr((rng.uniform(size=(n, n)) - 5.0) * 200)
    P: np.ndarray = U.dot(S).dot(V.T)
    P = P.dot(P.T)
    return P


@overload
def running_moments(
    previous_avg: float, previous_variance: float, count: int, new_value: float
) -> Tuple[float, float]:
    ...


@overload
def running_moments(
    previous_avg: NDArray[np.float_],
    previous_variance: NDArray[np.float_],
    count: int,
    new_value: NDArray[np.float_],
) -> Tuple[NDArray[np.float_], NDArray[np.float_]]:
    ...


def running_moments(
    previous_avg: float | NDArray[np.float_],
    previous_variance: float | NDArray[np.float_],
    count: int,
    new_value: float | NDArray[np.float_],
) -> Tuple[float | NDArray[np.float_], float | NDArray[np.float_]]:
    """Uses Welford's algorithm to calculate the running average and variance of
     a set of numbers.

    See [Welford's algorithm in wikipedia](https://en.wikipedia.org/wiki/Algorithms_for_calculating_variance#Welford's_online_algorithm)

    !!! Warning
        This is not really using Welford's correction for numerical stability
        for the variance. (FIXME)

    !!! Todo
        This could be generalised to arbitrary moments. See [this paper](https://www.osti.gov/biblio/1028931)

    Args:
        previous_avg: average value at previous step
        previous_variance: variance at previous step
        count: number of points seen so far
        new_value: new value in the series of numbers

    Returns:
        new_average, new_variance, calculated with the new count
    """
    # broadcasted operations seem not to be supported by mypy, so we ignore the type
    new_average = (new_value + count * previous_avg) / (count + 1)  # type: ignore
    new_variance = previous_variance + (
        (new_value - previous_avg) * (new_value - new_average) - previous_variance
    ) / (count + 1)
    return new_average, new_variance


def top_k_value_accuracy(
    y_true: NDArray[np.float_], y_pred: NDArray[np.float_], k: int = 3
) -> float:
    """Computes the top-k accuracy for the estimated values by comparing indices
    of the highest k values.

    Args:
        y_true: Exact/true value
        y_pred: Predicted/estimated value
        k: Number of the highest values taken into account

    Returns:
        Accuracy
    """
    top_k_exact_values = np.argsort(y_true)[-k:]
    top_k_pred_values = np.argsort(y_pred)[-k:]
    top_k_accuracy = len(np.intersect1d(top_k_exact_values, top_k_pred_values)) / k
    return top_k_accuracy<|MERGE_RESOLUTION|>--- conflicted
+++ resolved
@@ -70,7 +70,6 @@
     return int(np.ceil(np.log(2 / delta) * 2 * u_range**2 / eps**2))
 
 
-<<<<<<< HEAD
 def random_subset(
     s: NDArray[T],
     q: float = 0.5,
@@ -78,23 +77,14 @@
 ) -> NDArray[T]:
     """Returns one subset at random from ``s``.
 
-    :param s: set to sample from
-    :param q: Sampling probability for elements. The default 0.5 yields a
-        uniform distribution over the power set of s.
-    :param seed: Either an instance of a numpy random number generator or a seed for it.
-    :return: the subset
-=======
-def random_subset(s: NDArray[T], q: float = 0.5) -> NDArray[T]:
-    """Returns one subset at random from `s`.
-
     Args:
         s: set to sample from
         q: Sampling probability for elements. The default 0.5 yields a
             uniform distribution over the power set of s.
+        seed: Either an instance of a numpy random number generator or a seed for it.
 
     Returns:
         The subset
->>>>>>> 62295d46
     """
     rng = np.random.default_rng(seed)
     selection = rng.uniform(size=len(s)) > q
@@ -123,23 +113,17 @@
             Defaults to `np.iinfo(np.int32).max`
         q: Sampling probability for elements. The default 0.5 yields a
             uniform distribution over the power set of s.
-
-<<<<<<< HEAD
-    :param s: set to sample from
-    :param n_samples: if set, stop the generator after this many steps.
-        Defaults to `np.iinfo(np.int32).max`
-    :param q: Sampling probability for elements. The default 0.5 yields a
-        uniform distribution over the power set of s.
-    :param seed: Either an instance of a numpy random number generator or a seed for it.
-=======
+        seed: Either an instance of a numpy random number generator or a seed for it.
+
     Returns:
         Samples from the power set of `s`.
->>>>>>> 62295d46
 
     Raises:
         ValueError: if the element sampling probability is not in [0,1]
 
     """
+    if not isinstance(s, np.ndarray):
+        raise TypeError("Set must be an NDArray")
     if q < 0 or q > 1:
         raise ValueError("Element sampling probability must be in [0,1]")
 
@@ -160,23 +144,16 @@
     """Samples a random subset of given size uniformly from the powerset
     of `s`.
 
-<<<<<<< HEAD
-    :param s: Set to sample from
-    :param size: Size of the subset to generate
-    :param seed: Either an instance of a numpy random number generator or a seed for it.
-    :return: The subset
-    :raises ValueError: If size > len(s)
-=======
     Args:
         s: Set to sample from
         size: Size of the subset to generate
+        seed: Either an instance of a numpy random number generator or a seed for it.
 
     Returns:
         The subset
 
     Raises
         ValueError: If size > len(s)
->>>>>>> 62295d46
     """
     if size > len(s):
         raise ValueError("Cannot sample subset larger than set")
@@ -197,19 +174,13 @@
     [https://math.stackexchange.com/questions/1351616/condition-number-of-ata](
     https://math.stackexchange.com/questions/1351616/condition-number-of-ata).
 
-<<<<<<< HEAD
-    :param n: size of the matrix
-    :param condition_number: duh
-    :param seed: Either an instance of a numpy random number generator or a seed for it.
-    :return: An (n,n) matrix with the requested condition number.
-=======
     Args:
         n: size of the matrix
         condition_number: duh
+        seed: Either an instance of a numpy random number generator or a seed for it.
 
     Returns:
         An (n,n) matrix with the requested condition number.
->>>>>>> 62295d46
     """
     if n < 2:
         raise ValueError("Matrix size must be at least 2")
