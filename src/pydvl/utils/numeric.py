"""
This module contains routines for numerical computations used across the
library.
"""
from __future__ import annotations

from itertools import chain, combinations
from typing import Collection, Generator, Iterator, Optional, Tuple, TypeVar, overload

import numpy as np
from numpy.typing import NDArray

__all__ = [
    "running_moments",
    "num_samples_permutation_hoeffding",
    "powerset",
    "random_matrix_with_condition_number",
    "random_subset",
    "random_powerset",
    "random_subset_of_size",
    "top_k_value_accuracy",
]

T = TypeVar("T", bound=np.generic)


def powerset(s: NDArray[T]) -> Iterator[Collection[T]]:
    """Returns an iterator for the power set of the argument.

     Subsets are generated in sequence by growing size. See
     :func:`random_powerset` for random sampling.

    >>> import numpy as np
    >>> from pydvl.utils.numeric import powerset
    >>> list(powerset(np.array((1,2))))
    [(), (1,), (2,), (1, 2)]

     :param s: The set to use
     :return: An iterator
     :raises TypeError: If the argument is not an ``Iterable``.
    """
    return chain.from_iterable(combinations(s, r) for r in range(len(s) + 1))


def num_samples_permutation_hoeffding(eps: float, delta: float, u_range: float) -> int:
    """Lower bound on the number of samples required for MonteCarlo Shapley to
    obtain an (ε,δ)-approximation.

    That is: with probability 1-δ, the estimated value for one data point will
    be ε-close to the true quantity, if at least this many permutations are
    sampled.

    :param eps: ε > 0
    :param delta: 0 < δ <= 1
    :param u_range: Range of the :class:`~pydvl.utils.utility.Utility` function
    :return: Number of _permutations_ required to guarantee ε-correct Shapley
        values with probability 1-δ
    """
    return int(np.ceil(np.log(2 / delta) * 2 * u_range**2 / eps**2))


def random_subset(s: NDArray[T], q: float = 0.5) -> NDArray[T]:
    """Returns one subset at random from ``s``.

    :param s: set to sample from
    :param q: Sampling probability for elements. The default 0.5 yields a
        uniform distribution over the power set of s.
    :return: the subset
    """
    rng = np.random.default_rng()
    selection = rng.uniform(size=len(s)) > q
    return s[selection]


def random_powerset(
    s: NDArray[T], n_samples: Optional[int] = None, q: float = 0.5
) -> Generator[NDArray[T], None, None]:
    """Samples subsets from the power set of the argument, without
    pre-generating all subsets and in no order.

    See `powerset()` if you wish to deterministically generate all subsets.

    To generate subsets, `len(s)` Bernoulli draws with probability `q` are
    drawn. The default value of `q = 0.5` provides a uniform distribution over
    the power set of `s`. Other choices can be used e.g. to implement
    :func:`Owen sampling
    <pydvl.value.shapley.montecarlo.owen_sampling_shapley>`.

    :param s: set to sample from
    :param n_samples: if set, stop the generator after this many steps.
        Defaults to `np.iinfo(np.int32).max`
    :param q: Sampling probability for elements. The default 0.5 yields a
        uniform distribution over the power set of s.

    :return: Samples from the power set of s
    :raises: TypeError: if the data `s` is not a NumPy array
    :raises: ValueError: if the element sampling probability is not in [0,1]

    """
    if not isinstance(s, np.ndarray):
        raise TypeError("Set must be an NDArray")
    if q < 0 or q > 1:
        raise ValueError("Element sampling probability must be in [0,1]")

    total = 1
    if n_samples is None:
        n_samples = np.iinfo(np.int32).max
    while total <= n_samples:
        yield random_subset(s, q)
        total += 1


def random_subset_of_size(s: NDArray[T], size: int) -> NDArray[T]:
    """Samples a random subset of given size uniformly from the powerset
    of ``s``.

    :param s: Set to sample from
    :param size: Size of the subset to generate
    :return: The subset
    :raises ValueError: If size > len(s)
    """
    if size > len(s):
        raise ValueError("Cannot sample subset larger than set")
    rng = np.random.default_rng()
    return rng.choice(s, size=size, replace=False)


def random_matrix_with_condition_number(n: int, condition_number: float) -> NDArray:
    """Constructs a square matrix with a given condition number.

    Taken from:
    https://gist.github.com/bstellato/23322fe5d87bb71da922fbc41d658079#file-random_mat_condition_number-py

    Also see:
    https://math.stackexchange.com/questions/1351616/condition-number-of-ata.

    :param n: size of the matrix
    :param condition_number: duh
    :return: An (n,n) matrix with the requested condition number.
    """
    if n < 2:
        raise ValueError("Matrix size must be at least 2")

    if condition_number <= 1:
        raise ValueError("Condition number must be greater than 1")

    log_condition_number = np.log(condition_number)
    exp_vec = np.arange(
        -log_condition_number / 4.0,
        log_condition_number * (n + 1) / (4 * (n - 1)),
        log_condition_number / (2.0 * (n - 1)),
    )
    exp_vec = exp_vec[:n]
    s: np.ndarray = np.exp(exp_vec)
    S = np.diag(s)
    U, _ = np.linalg.qr((np.random.rand(n, n) - 5.0) * 200)
    V, _ = np.linalg.qr((np.random.rand(n, n) - 5.0) * 200)
    P: np.ndarray = U.dot(S).dot(V.T)
    P = P.dot(P.T)
    return P


<<<<<<< HEAD
# FIXME: FloatOrArray doesn't really work
=======
def linear_regression_analytical_derivative_d_theta(
    linear_model: Tuple["NDArray", "NDArray"], x: "NDArray", y: "NDArray"
) -> "NDArray":
    """
    :param linear_model: A tuple of np.ndarray' of shape [NxM] and [N] representing A and b respectively.
    :param x: A np.ndarray of shape [BxM].
    :param y: A np.nparray of shape [BxN].
    :returns: A np.ndarray of shape [Bx((N+1)*M)], where each row vector is [d_theta L(x, y), d_b L(x, y)]
    """

    A, b = linear_model
    n, m = list(A.shape)
    residuals = x @ A.T + b - y
    kron_product = np.expand_dims(residuals, axis=2) * np.expand_dims(x, axis=1)
    test_grads = np.reshape(kron_product, [-1, n * m])
    full_grads = np.concatenate((test_grads, residuals), axis=1)
    return full_grads / n  # type: ignore


def linear_regression_analytical_derivative_d2_theta(
    linear_model: Tuple["NDArray", "NDArray"], x: "NDArray", y: "NDArray"
) -> "NDArray":
    """
    :param linear_model: A tuple of np.ndarray' of shape [NxM] and [N] representing A and b respectively.
    :param x: A np.ndarray of shape [BxM],
    :param y: A np.nparray of shape [BxN].
    :returns: A np.ndarray of shape [((N+1)*M)x((N+1)*M)], representing the Hessian. It gets averaged over all samples.
    """
    A, b = linear_model
    n, m = tuple(A.shape)
    d2_theta = np.einsum("ia,ib->iab", x, x)
    d2_theta = np.mean(d2_theta, axis=0)
    d2_theta = np.kron(np.eye(n), d2_theta)
    d2_b = np.eye(n)
    mean_x = np.mean(x, axis=0, keepdims=True)
    d_theta_d_b = np.kron(np.eye(n), mean_x)
    top_matrix = np.concatenate((d2_theta, d_theta_d_b.T), axis=1)
    bottom_matrix = np.concatenate((d_theta_d_b, d2_b), axis=1)
    full_matrix = np.concatenate((top_matrix, bottom_matrix), axis=0)
    return full_matrix / n  # type: ignore


def linear_regression_analytical_derivative_d_x_d_theta(
    linear_model: Tuple["NDArray", "NDArray"], x: "NDArray", y: "NDArray"
) -> "NDArray":
    """
    :param linear_model: A tuple of np.ndarray of shape [NxM] and [N] representing A and b respectively.
    :param x: A np.ndarray of shape [BxM].
    :param y: A np.nparray of shape [BxN].
    :returns: A np.ndarray of shape [Bx((N+1)*M)xM], representing the derivative.
    """

    A, b = linear_model
    N, M = tuple(A.shape)
    residuals = x @ A.T + b - y
    B = len(x)
    outer_product_matrix = np.einsum("ab,ic->iacb", A, x)
    outer_product_matrix = np.reshape(outer_product_matrix, [B, M * N, M])
    tiled_identity = np.tile(np.expand_dims(np.eye(M), axis=0), [B, N, 1])
    outer_product_matrix += tiled_identity * np.expand_dims(
        np.repeat(residuals, M, axis=1), axis=2
    )
    b_part_derivative = np.tile(np.expand_dims(A, axis=0), [B, 1, 1])
    full_derivative = np.concatenate((outer_product_matrix, b_part_derivative), axis=1)
    return full_derivative / N  # type: ignore


@overload
def running_moments(
    previous_avg: float, previous_variance: float, count: int, new_value: float
) -> Tuple[float, float]:
    ...


@overload
def running_moments(
    previous_avg: NDArray[np.float_],
    previous_variance: NDArray[np.float_],
    count: int,
    new_value: NDArray[np.float_],
) -> Tuple[NDArray[np.float_], NDArray[np.float_]]:
    ...


>>>>>>> 0ad30bcf
def running_moments(
    previous_avg: float | NDArray[np.float_],
    previous_variance: float | NDArray[np.float_],
    count: int,
    new_value: float | NDArray[np.float_],
) -> Tuple[float | NDArray[np.float_], float | NDArray[np.float_]]:
    """Uses Welford's algorithm to calculate the running average and variance of
     a set of numbers.

    See `Welford's algorithm in wikipedia
    <https://en.wikipedia.org/wiki/Algorithms_for_calculating_variance#Welford's_online_algorithm>`_

    .. warning::
       This is not really using Welford's correction for numerical stability
       for the variance. (FIXME)

    .. todo::
       This could be generalised to arbitrary moments. See `this paper
       <https://www.osti.gov/biblio/1028931>`_


    :param previous_avg: average value at previous step
    :param previous_variance: variance at previous step
    :param count: number of points seen so far
    :param new_value: new value in the series of numbers
    :return: new_average, new_variance, calculated with the new count
    """
    # broadcasted operations seem not to be supported by mypy, so we ignore the type
    new_average = (new_value + count * previous_avg) / (count + 1)  # type: ignore
    new_variance = previous_variance + (
        (new_value - previous_avg) * (new_value - new_average) - previous_variance
    ) / (count + 1)
    return new_average, new_variance


def top_k_value_accuracy(
    y_true: NDArray[np.float_], y_pred: NDArray[np.float_], k: int = 3
) -> float:
    """Computes the top-k accuracy for the estimated values by comparing indices
    of the highest k values.

    :param y_true: Exact/true value
    :param y_pred: Predicted/estimated value
    :param k: Number of the highest values taken into account
    :return: Accuracy
    """
    top_k_exact_values = np.argsort(y_true)[-k:]
    top_k_pred_values = np.argsort(y_pred)[-k:]
    top_k_accuracy = len(np.intersect1d(top_k_exact_values, top_k_pred_values)) / k
    return top_k_accuracy<|MERGE_RESOLUTION|>--- conflicted
+++ resolved
@@ -160,76 +160,6 @@
     return P
 
 
-<<<<<<< HEAD
-# FIXME: FloatOrArray doesn't really work
-=======
-def linear_regression_analytical_derivative_d_theta(
-    linear_model: Tuple["NDArray", "NDArray"], x: "NDArray", y: "NDArray"
-) -> "NDArray":
-    """
-    :param linear_model: A tuple of np.ndarray' of shape [NxM] and [N] representing A and b respectively.
-    :param x: A np.ndarray of shape [BxM].
-    :param y: A np.nparray of shape [BxN].
-    :returns: A np.ndarray of shape [Bx((N+1)*M)], where each row vector is [d_theta L(x, y), d_b L(x, y)]
-    """
-
-    A, b = linear_model
-    n, m = list(A.shape)
-    residuals = x @ A.T + b - y
-    kron_product = np.expand_dims(residuals, axis=2) * np.expand_dims(x, axis=1)
-    test_grads = np.reshape(kron_product, [-1, n * m])
-    full_grads = np.concatenate((test_grads, residuals), axis=1)
-    return full_grads / n  # type: ignore
-
-
-def linear_regression_analytical_derivative_d2_theta(
-    linear_model: Tuple["NDArray", "NDArray"], x: "NDArray", y: "NDArray"
-) -> "NDArray":
-    """
-    :param linear_model: A tuple of np.ndarray' of shape [NxM] and [N] representing A and b respectively.
-    :param x: A np.ndarray of shape [BxM],
-    :param y: A np.nparray of shape [BxN].
-    :returns: A np.ndarray of shape [((N+1)*M)x((N+1)*M)], representing the Hessian. It gets averaged over all samples.
-    """
-    A, b = linear_model
-    n, m = tuple(A.shape)
-    d2_theta = np.einsum("ia,ib->iab", x, x)
-    d2_theta = np.mean(d2_theta, axis=0)
-    d2_theta = np.kron(np.eye(n), d2_theta)
-    d2_b = np.eye(n)
-    mean_x = np.mean(x, axis=0, keepdims=True)
-    d_theta_d_b = np.kron(np.eye(n), mean_x)
-    top_matrix = np.concatenate((d2_theta, d_theta_d_b.T), axis=1)
-    bottom_matrix = np.concatenate((d_theta_d_b, d2_b), axis=1)
-    full_matrix = np.concatenate((top_matrix, bottom_matrix), axis=0)
-    return full_matrix / n  # type: ignore
-
-
-def linear_regression_analytical_derivative_d_x_d_theta(
-    linear_model: Tuple["NDArray", "NDArray"], x: "NDArray", y: "NDArray"
-) -> "NDArray":
-    """
-    :param linear_model: A tuple of np.ndarray of shape [NxM] and [N] representing A and b respectively.
-    :param x: A np.ndarray of shape [BxM].
-    :param y: A np.nparray of shape [BxN].
-    :returns: A np.ndarray of shape [Bx((N+1)*M)xM], representing the derivative.
-    """
-
-    A, b = linear_model
-    N, M = tuple(A.shape)
-    residuals = x @ A.T + b - y
-    B = len(x)
-    outer_product_matrix = np.einsum("ab,ic->iacb", A, x)
-    outer_product_matrix = np.reshape(outer_product_matrix, [B, M * N, M])
-    tiled_identity = np.tile(np.expand_dims(np.eye(M), axis=0), [B, N, 1])
-    outer_product_matrix += tiled_identity * np.expand_dims(
-        np.repeat(residuals, M, axis=1), axis=2
-    )
-    b_part_derivative = np.tile(np.expand_dims(A, axis=0), [B, 1, 1])
-    full_derivative = np.concatenate((outer_product_matrix, b_part_derivative), axis=1)
-    return full_derivative / N  # type: ignore
-
-
 @overload
 def running_moments(
     previous_avg: float, previous_variance: float, count: int, new_value: float
@@ -247,7 +177,6 @@
     ...
 
 
->>>>>>> 0ad30bcf
 def running_moments(
     previous_avg: float | NDArray[np.float_],
     previous_variance: float | NDArray[np.float_],
