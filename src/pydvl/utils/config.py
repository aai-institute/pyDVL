--- conflicted
+++ resolved
@@ -12,23 +12,13 @@
 @dataclass
 class ParallelConfig:
     """Configuration for parallel computation backend.
-<<<<<<< HEAD
     Args:
         backend: Type of backend to use. Defaults to 'joblib'
         address: Address of existing remote or local cluster to use.
         n_cpus_local: Number of CPUs to use when creating a local ray cluster.
             This has no effect when using an existing ray cluster.
         logging_level: Logging level for the parallel backend's worker.
-=======
-
-    :param backend: Type of backend to use.
-        Defaults to 'joblib'
-    :param address: Address of existing remote or local cluster to use.
-    :param n_cpus_local: Number of CPUs to use when creating a local ray cluster.
-        This has no effect when using an existing ray cluster.
-    :param logging_level: Logging level for the parallel backend's worker.
-    :param wait_timeout: Timeout in seconds for waiting on futures.
->>>>>>> 80d965bd
+        wait_timeout: Timeout in seconds for waiting on futures.
     """
 
     backend: Literal["joblib", "ray"] = "joblib"
