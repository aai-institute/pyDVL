--- conflicted
+++ resolved
@@ -1,5 +1,7 @@
-<<<<<<< HEAD
+import logging
+from functools import wraps
 from itertools import cycle, takewhile
+from time import time
 from typing import TYPE_CHECKING, Collection, Iterator
 
 from tqdm.auto import tqdm
@@ -7,35 +9,17 @@
 if TYPE_CHECKING:
     from pydvl.value.result import ValuationResult
     from pydvl.value.stopping import StoppingCriterion
-=======
-"""
-!!! Warning
-    This module is deprecated and will be removed in a future release.
-    It implements a wrapper for the [tqdm](https://tqdm.github.io/) progress bar
-    iterator for easy toggling, but this functionality is already provided by
-    the `disable` argument of `tqdm`.
-"""
-import collections.abc
-import logging
-from functools import wraps
-from time import time
-from typing import Iterable, Iterator, Union
 
-from tqdm.auto import tqdm
-
-__all__ = ["maybe_progress", "log_duration"]
+__all__ = ["repeat_indices", "log_duration"]
 
 logger = logging.getLogger(__name__)
->>>>>>> 6a376248
-
-__all__ = ["repeat_indices"]
 
 
 def repeat_indices(
     indices: Collection[int],
     result: "ValuationResult",
     done: "StoppingCriterion",
-    **kwargs
+    **kwargs,
 ) -> Iterator[int]:
     """Helper function to cycle indefinitely over a collection of indices
     until the stopping criterion is satisfied while displaying progress.
@@ -46,17 +30,12 @@
         done: Stopping criterion.
         kwargs: Keyword arguments passed to tqdm.
     """
-<<<<<<< HEAD
     with tqdm(total=100, unit="%", **kwargs) as pbar:
         it = takewhile(lambda _: not done(result), cycle(indices))
         for i in it:
             yield i
             pbar.update(100 * done.completion() - pbar.n)
             pbar.refresh()
-=======
-    if isinstance(it, int):
-        it = range(it)  # type: ignore
-    return tqdm(it, **kwargs) if display else MockProgress(it)
 
 
 def log_duration(func):
@@ -74,5 +53,4 @@
         logger.info(f"Function '{func_name}' completed. Duration: {duration:.2f} sec")
         return result
 
-    return wrapper_log_duration
->>>>>>> 6a376248
+    return wrapper_log_duration