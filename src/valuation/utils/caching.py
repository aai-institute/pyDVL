--- conflicted
+++ resolved
@@ -176,15 +176,9 @@
                     f"to {config.server}: {str(e)}"
                 )
 
-<<<<<<< HEAD
-    def wrapper(fun: Callable, signature: bytes = None):
+    def wrapper(fun: Callable[..., float], signature: bytes = None):
         if signature is None:
-            signature = serialize((fun.__code__.co_code, fun.__code__.co_consts))
-=======
-    def wrapper(fun: Callable[..., float]):
-        # noinspection PyUnresolvedReferences
-        signature: bytes = _serialize((fun.__code__.co_code, fun.__code__.co_consts))
->>>>>>> e56de1a2
+            signature: bytes = serialize((fun.__code__.co_code, fun.__code__.co_consts))
 
         @wraps(fun, updated=[])  # don't try to use update() for a class
         class Wrapped:
@@ -196,39 +190,20 @@
                 )(0, 0, 0, 0, 0, 0)
                 self.client = connect(self.config)
 
-<<<<<<< HEAD
-            def __call__(self, *args, **kwargs):
-                key_kwargs = {k: v for k, v in kwargs.items() if k not in ignore_args}
-                arg_signature: bytes = serialize((args, list(key_kwargs.items())))
-=======
             def __call__(self, *args, **kwargs) -> float:
                 key_kwargs = {k: v for k, v in kwargs.items() if k not in ignore_args}  # type: ignore
-                arg_signature: bytes = _serialize((args, list(key_kwargs.items())))
->>>>>>> e56de1a2
+                arg_signature: bytes = serialize((args, list(key_kwargs.items())))
 
                 # FIXME: do I really need to hash this?
                 # FIXME: ensure that the hashing algorithm is portable
                 # FIXME: determine right bit size
                 # NB: I need to create the hasher object here because it can't be
                 #  pickled
-<<<<<<< HEAD
                 key = blake2b(signature + arg_signature).hexdigest().encode("ASCII")
 
-                result_dict = self.get_key_value(key)
+                result_dict: float = self.get_key_value(key)
                 if result_dict is None:
                     result_dict = {}
-=======
-                key = blake2b(signature + arg_signature).hexdigest()
-                key_count = blake2b(
-                    signature + arg_signature + _serialize("count")
-                ).hexdigest()
-                key_variance = blake2b(
-                    signature + arg_signature + _serialize("variance")
-                ).hexdigest()
-
-                result: float = self.get_key_value(key)
-                if result is None:
->>>>>>> e56de1a2
                     start = time()
                     value = fun(*args, **kwargs)
                     end = time()
