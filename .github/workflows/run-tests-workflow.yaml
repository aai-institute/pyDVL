name: Run Tests

on:
  workflow_call:
    inputs:
      tests_to_run:
        description: "Determines which tests to run using Tox. Should be one of: base, torch, notebooks"
        type: string
        required: true
      python_version:
        description: "Determines which Python version to use"
        type: string
        required: true

env:
  PY_COLORS: 1

jobs:
  run-tests:
    runs-on: ubuntu-latest
    steps:
    - uses: actions/checkout@v3
      with:
        fetch-depth: 0
    - name: Setup Python ${{ inputs.python_version }}
      uses: ./.github/actions/python
      with:
        python_version: ${{ inputs.python_version }}
    - name: Cache Tox Directory for Tests
      uses: actions/cache@v3
      with:
        key: tox-${{ github.ref }}-${{ runner.os }}-${{ hashFiles('tox.ini', 'requirements.txt') }}-${{ inputs.python_version }}
        path: .tox
<<<<<<< HEAD
    - name: Cache Pytest Cache Directory
      uses: actions/cache@v3
      with:
        key: pytest-cache-${{ github.ref }}-${{ runner.os }}-${{ inputs.python_version }}
        path: .tox/tests/.pytest_cache
    - name: Test Base Modules
      run: tox -e tests -- -m "not torch"
=======
    - name: Set up memcached
      uses: niden/actions-memcached@v7
    - name: Test Base Modules
      run: tox -e base
>>>>>>> 239c3f3d
      if: inputs.tests_to_run == 'base'
    - name: Test Modules that rely on PyTorch
      run: tox -e tests -- -m "torch"
      if: inputs.tests_to_run == 'torch'
    - name: Test Notebooks
      run: tox -e tests -- notebooks/
      if: inputs.tests_to_run == 'notebooks'
      continue-on-error: true
    - name: Archive pytest-profiling result
      uses: actions/upload-artifact@v3
      with:
        name: pytest-profile-graph
        path: combined.svg<|MERGE_RESOLUTION|>--- conflicted
+++ resolved
@@ -31,20 +31,15 @@
       with:
         key: tox-${{ github.ref }}-${{ runner.os }}-${{ hashFiles('tox.ini', 'requirements.txt') }}-${{ inputs.python_version }}
         path: .tox
-<<<<<<< HEAD
     - name: Cache Pytest Cache Directory
       uses: actions/cache@v3
       with:
         key: pytest-cache-${{ github.ref }}-${{ runner.os }}-${{ inputs.python_version }}
         path: .tox/tests/.pytest_cache
-    - name: Test Base Modules
-      run: tox -e tests -- -m "not torch"
-=======
     - name: Set up memcached
       uses: niden/actions-memcached@v7
     - name: Test Base Modules
-      run: tox -e base
->>>>>>> 239c3f3d
+      run: tox -e tests -- -m "not torch"
       if: inputs.tests_to_run == 'base'
     - name: Test Modules that rely on PyTorch
       run: tox -e tests -- -m "torch"
