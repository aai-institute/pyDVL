--- conflicted
+++ resolved
@@ -576,68 +576,6 @@
 
 
 @pytest.mark.flaky(reruns=1)
-<<<<<<< HEAD
-=======
-def test_finite_owen_sampler():
-    n_outer = 5
-    n_inner = 100
-    sampler = OwenSampler(
-        outer_sampling_strategy=GridOwenStrategy(n_outer),
-        n_samples_inner=n_inner,
-        index_iteration=FiniteSequentialIndexIteration,
-    )
-    indices = np.arange(2000)
-
-    # extract samples for the first and second index
-    n_samples = n_outer * n_inner
-    samples = [b[0] for b in islice(sampler.generate_batches(indices), n_samples * 2)]
-    samples_0 = samples[:n_samples]
-    samples_1 = samples[n_samples:]
-
-    # check that indices are correct
-    assert all(sample.idx == 0 for sample in samples_0)
-    assert all(sample.idx == 1 for sample in samples_1)
-
-    # check that the sample_sizes are close to expected sizes
-    for samples in [samples_0, samples_1]:
-        _check_sample_sizes(
-            samples,
-            n_samples_outer=n_outer,
-            n_indices=len(indices),
-            probs=np.array([0.0, 0.25, 0.5, 0.75, 1]),
-        )
-
-
-@pytest.mark.flaky(reruns=1)
-def test_antithetic_owen_sampler():
-    n_outer = 5
-    n_inner = 100
-    sampler = AntitheticOwenSampler(
-        outer_sampling_strategy=GridOwenStrategy(n_outer),
-        n_samples_inner=n_inner,
-        index_iteration=FiniteSequentialIndexIteration,
-    )
-    indices = np.arange(1000)
-
-    # extract samples
-    n_samples = n_outer * n_inner * 4
-    samples = [b[0] for b in islice(sampler.generate_batches(indices), n_samples)]
-
-    # check that the sample sizes are close to expected sizes
-    sizes = np.array([len(sample.subset) for sample in samples])
-    avg_sizes = sizes.reshape(n_outer, -1).mean(axis=1)
-    np.testing.assert_allclose(avg_sizes, len(indices) // 2, rtol=0.01, atol=1e-5)
-
-
-def _check_sample_sizes(samples, n_samples_outer, n_indices, probs):
-    sizes = np.array([len(sample.subset) for sample in samples])
-    avg_sizes = sizes.reshape(n_samples_outer, -1).mean(axis=1)
-    expected_sizes = probs * n_indices  # mean of Binomial(n_indices, probs)
-    np.testing.assert_allclose(avg_sizes, expected_sizes, rtol=0.01, atol=1e-5)
-
-
-@pytest.mark.flaky(reruns=1)
->>>>>>> dd17d8f0
 @pytest.mark.parametrize(
     "sampler_cls, sampler_kwargs", deterministic_samplers() + random_samplers()
 )
