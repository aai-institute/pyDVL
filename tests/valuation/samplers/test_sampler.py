from __future__ import annotations

import math
from functools import reduce
from itertools import islice, takewhile
from typing import Any, Callable, Iterator, Type

import numpy as np
import pytest
from more_itertools import flatten
from numpy.typing import NDArray

from pydvl.utils.numeric import logcomb, powerset
from pydvl.utils.types import Seed
from pydvl.valuation import EvaluationStrategy, IndexSampler
from pydvl.valuation.samplers import (
    AntitheticOwenSampler,
    AntitheticPermutationSampler,
    AntitheticSampler,
    ConstantSampleSize,
    DeltaShapleyNCSGDConfig,
    DeterministicPermutationSampler,
    DeterministicUniformSampler,
    FiniteNoIndexIteration,
    FiniteSequentialIndexIteration,
    FiniteSequentialSizeIteration,
    GridOwenStrategy,
    HarmonicSampleSize,
    IndexIteration,
    LOOSampler,
    MSRSampler,
    NoIndexIteration,
    OwenSampler,
    PermutationSampler,
    PowerLawSampleSize,
    RandomIndexIteration,
    RandomSizeIteration,
    RoundRobinSizeIteration,
    SequentialIndexIteration,
    StochasticSampler,
    StratifiedPermutationSampler,
    StratifiedSampler,
    UniformOwenStrategy,
    UniformSampler,
)
from pydvl.valuation.samplers.ame import AMESampler
from pydvl.valuation.samplers.permutation import PermutationSamplerBase
from pydvl.valuation.types import IndexSetT, Sample, SampleGenerator
from pydvl.valuation.utility.base import UtilityBase

from .. import recursive_make


def deterministic_samplers():
    return [
        (DeterministicUniformSampler, {}),
        (DeterministicPermutationSampler, {}),
        (LOOSampler, {}),
    ]


def improper_samplers():
    return [
        (
            OwenSampler,
            {
                "outer_sampling_strategy": (
                    GridOwenStrategy,
                    {"n_samples_outer": lambda n=200: n},
                ),
                "index_iteration": NoIndexIteration,
            },
        ),
        (
            AntitheticOwenSampler,
            {
                "outer_sampling_strategy": (
                    GridOwenStrategy,
                    {"n_samples_outer": lambda n=200: n},
                ),
                "index_iteration": NoIndexIteration,
            },
        ),
        (
            OwenSampler,
            {
                "outer_sampling_strategy": (
                    GridOwenStrategy,
                    {"n_samples_outer": lambda n=200: n},
                ),
                "index_iteration": FiniteNoIndexIteration,
            },
        ),
        (
            AntitheticOwenSampler,
            {
                "outer_sampling_strategy": (
                    GridOwenStrategy,
                    {"n_samples_outer": lambda n=200: n},
                ),
                "index_iteration": FiniteNoIndexIteration,
            },
        ),
        (
            OwenSampler,
            {
                "outer_sampling_strategy": (
                    UniformOwenStrategy,
                    {"n_samples_outer": lambda n=200: n, "seed": lambda s: s},
                ),
                "index_iteration": NoIndexIteration,
            },
        ),
        (
            AntitheticOwenSampler,
            {
                "outer_sampling_strategy": (
                    UniformOwenStrategy,
                    {"n_samples_outer": lambda n=200: n, "seed": lambda s: s},
                ),
                "index_iteration": NoIndexIteration,
            },
        ),
        (
            OwenSampler,
            {
                "outer_sampling_strategy": (
                    UniformOwenStrategy,
                    {"n_samples_outer": lambda n=200: n, "seed": lambda s: s},
                ),
                "index_iteration": FiniteNoIndexIteration,
            },
        ),
        (
            AntitheticOwenSampler,
            {
                "outer_sampling_strategy": (
                    UniformOwenStrategy,
                    {"n_samples_outer": lambda n=200: n, "seed": lambda s: s},
                ),
                "index_iteration": FiniteNoIndexIteration,
            },
        ),
        (MSRSampler, {"seed": lambda seed: seed}),
    ]


def permutation_samplers():
    return [
        (PermutationSampler, {"seed": lambda seed: seed}),
        (AntitheticPermutationSampler, {"seed": lambda seed: seed}),
    ]


<<<<<<< HEAD
    amesampler_samplers = [
        (
            AMESampler,
            {"index_iteration": RandomIndexIteration, "seed": lambda seed: seed},
        ),
        (
            AMESampler,
            {"index_iteration": SequentialIndexIteration, "seed": lambda seed: seed},
        ),
    ]

    stratified_samplers = [
        (
            StratifiedSampler,
            {
                "sample_sizes": (
                    ConstantSampleSize,
                    {
                        "n_samples": lambda n=32: n,
                        "lower_bound": lambda l=2: l,
                        "upper_bound": lambda u=3: u,
                    },
                ),
                "sample_sizes_iteration": RandomSizeIteration,
                "index_iteration": RandomIndexIteration,
            },
        ),
        (
            StratifiedSampler,
            {
                "sample_sizes": (ConstantSampleSize, {"n_samples": lambda n=32: n}),
                "sample_sizes_iteration": RandomSizeIteration,
                "index_iteration": RandomIndexIteration,
            },
        ),
        (
            StratifiedSampler,
            {
                "sample_sizes": (HarmonicSampleSize, {"n_samples": lambda n=32: n}),
                "sample_sizes_iteration": DeterministicSizeIteration,
                "index_iteration": RandomIndexIteration,
            },
        ),
        (
            StratifiedSampler,
=======
def powerset_samplers():
    ret = []

    for sampler in (UniformSampler, AntitheticSampler):
        for idx_it in (RandomIndexIteration, SequentialIndexIteration):
            ret.append(
                (sampler, {"index_iteration": idx_it, "seed": lambda seed: seed})
            )
    return ret


def stratified_samplers(n_samples_per_index: int = 32):
    # dummy_config = DeltaShapleyNCSGDConfig(
    #     lipschitz_grad=1,
    #     lipschitz_loss=1,
    #     lr_factor=1,
    #     n_sgd_iter=1,
    #     max_loss=1,
    #     n_val=10,
    #     n_train=10,
    #     eps=0.1,
    #     delta=0.1,
    #     version="theorem7",
    # )

    sample_size_strategies = [
        (
            ConstantSampleSize,
>>>>>>> bee4a656
            {
                "n_samples": lambda n=n_samples_per_index: n,
                "lower_bound": lambda l=2: l,
                "upper_bound": lambda u=4: u,
            },
        ),
        (ConstantSampleSize, {"n_samples": lambda n=n_samples_per_index: n}),
        (
            HarmonicSampleSize,
            {
                "n_samples": lambda n=n_samples_per_index: n,
                "lower_bound": lambda l=1: l,
                "upper_bound": lambda u=None: u,
            },
        ),
        (
            PowerLawSampleSize,
            {"n_samples": lambda n=n_samples_per_index: n, "exponent": lambda e=0.5: e},
        ),
        # (DeltaShapleyNCSGDSampleSize, {"config": dummy_config}),
    ]

    sample_sizes_iterations = [
        FiniteSequentialSizeIteration,
        RandomSizeIteration,
        RoundRobinSizeIteration,
    ]

    index_iterations = [
        RandomIndexIteration,
        SequentialIndexIteration,
        FiniteSequentialIndexIteration,
    ]

    ret = []
    for ss in sample_size_strategies:
        ret.append(
            (
                StratifiedPermutationSampler,
                {"sample_sizes": ss, "seed": lambda seed: seed},
            )
        )
        for s_it in sample_sizes_iterations:
            for i_it in index_iterations:
                if (  # Finite iterations don't mix well with random ones
                    i_it == FiniteSequentialIndexIteration
                    and s_it != FiniteSequentialSizeIteration
                ):
                    continue

                ret.append(
                    (
                        StratifiedSampler,
                        {
                            "sample_sizes": ss,
                            "sample_sizes_iteration": s_it,
                            "index_iteration": i_it,
                            "seed": lambda seed: seed,
                        },
                    )
                )
    return ret


def owen_samplers():
    return [
        (
            OwenSampler,
            {
                "outer_sampling_strategy": (
                    GridOwenStrategy,
                    {"n_samples_outer": lambda n=200: n},
                ),
                "index_iteration": FiniteSequentialIndexIteration,
            },
        ),
        (
            OwenSampler,
            {
                "outer_sampling_strategy": (
                    UniformOwenStrategy,
                    {"n_samples_outer": lambda n=200: n, "seed": lambda seed: seed},
                ),
                "index_iteration": FiniteSequentialIndexIteration,
            },
        ),
        (
            AntitheticOwenSampler,
            {
                "outer_sampling_strategy": (
                    GridOwenStrategy,
                    {"n_samples_outer": lambda n=100: n},
                ),
                # required for test_proper_stochastic: with q=0 the 2nd sample is always
                # the full complement and the randomness test fails.
                "batch_size": 2,
                "index_iteration": FiniteSequentialIndexIteration,
            },
        ),
        (
            AntitheticOwenSampler,
            {
                "outer_sampling_strategy": (
                    UniformOwenStrategy,
                    {"n_samples_outer": lambda n=100: n, "seed": lambda seed: seed},
                ),
                "index_iteration": FiniteSequentialIndexIteration,
            },
        ),
    ]


def random_samplers(proper: bool = False, n_samples_per_index: int = 32):
    """Use this as parameter values in pytest.mark.parametrize for parameters
    "sampler_cls, sampler_kwargs"

    Build the objects with recursive_make(sampler_cls, sampler_kwargs, **lambda_args)
    where lambda args are named as the key in the dictionary that contains the lambda.
    """
    return (
<<<<<<< HEAD
        permutation_samplers
        + powerset_samplers
        + amesampler_samplers
        + stratified_samplers
        + owen_samplers
        + (improper_samplers if not proper else [])
=======
        permutation_samplers()
        + powerset_samplers()
        + stratified_samplers(n_samples_per_index=n_samples_per_index)
        + owen_samplers()
        + (improper_samplers() if not proper else [])
>>>>>>> bee4a656
    )


@pytest.mark.parametrize(
    "sampler_cls, sampler_kwargs, indices, max_samples, expected_batches",
    [
        (
            DeterministicUniformSampler,
            {"batch_size": 1},
            np.array([1, 2, 3]),
            5,
            [
                [Sample(1, np.array([]))],
                [Sample(1, np.array([2]))],
                [Sample(1, np.array([3]))],
                [Sample(1, np.array([2, 3]))],
                [Sample(2, np.array([]))],
            ],
        ),
        (
            DeterministicUniformSampler,
            {"index_iteration": FiniteSequentialIndexIteration, "batch_size": 4},
            np.array([1, 2, 3]),
            8,
            [
                [
                    Sample(1, np.array([])),
                    Sample(1, np.array([2])),
                    Sample(1, np.array([3])),
                    Sample(1, np.array([2, 3])),
                ],
                [
                    Sample(2, np.array([])),
                    Sample(2, np.array([1])),
                    Sample(2, np.array([3])),
                    Sample(2, np.array([1, 3])),
                ],
            ],
        ),
        (
            DeterministicUniformSampler,
            {"index_iteration": FiniteNoIndexIteration, "batch_size": 4},
            np.array([1, 2]),
            None,
            [
                [
                    Sample(None, np.array([])),
                    Sample(None, np.array([1])),
                    Sample(None, np.array([2])),
                    Sample(None, np.array([1, 2])),
                ],
            ],
        ),
        (
            DeterministicPermutationSampler,
            {},
            np.array([0, 1, 2]),
            None,
            [
                [Sample(None, np.array([0, 1, 2]))],
                [Sample(None, np.array([0, 2, 1]))],
                [Sample(None, np.array([1, 0, 2]))],
                [Sample(None, np.array([1, 2, 0]))],
                [Sample(None, np.array([2, 0, 1]))],
                [Sample(None, np.array([2, 1, 0]))],
            ],
        ),
        (
            LOOSampler,
            {},
            np.array([0, 1, 2]),
            None,
            [
                [Sample(0, np.array([1, 2]))],
                [Sample(1, np.array([0, 2]))],
                [Sample(2, np.array([0, 1]))],
            ],
        ),
    ],
    ids=[
        "deterministic_uniform_sampler_bs1",
        "deterministic_uniform_sampler_bs4",
        "deterministic_uniform_sampler_noindex",
        "deterministic_permutation_sampler",
        "loo_sampler",
    ],
)
def test_deterministic_samplers_batched(
    sampler_cls: Type[IndexSampler],
    sampler_kwargs: dict,
    indices: NDArray[np.int_],
    max_samples: int,
    expected_batches: list[list[Sample]],
):
    sampler = recursive_make(sampler_cls, sampler_kwargs)

    if max_samples is None:
        batches = list(sampler.generate_batches(indices))
    else:
        batches = list(
            takewhile(
                lambda _: sampler.n_samples <= max_samples,
                sampler.generate_batches(indices),
            )
        )

    assert len(batches) == len(expected_batches)

    for batch, expected_batch in zip(batches, expected_batches):
        batch = list(batch)
        assert len(batch) == len(expected_batch)
        for sample, expected in zip(batch, expected_batch):
            assert sample == expected


@pytest.mark.parametrize("sampler_cls, sampler_kwargs", random_samplers())
@pytest.mark.parametrize("indices", [np.array([]), np.arange(5)])
def test_proper(sampler_cls, sampler_kwargs: dict, indices: NDArray[np.int_], seed):
    """Test that the sampler generates subsets of the correct sets"""
    sampler = recursive_make(sampler_cls, sampler_kwargs, seed=seed)
    max_iterations = 2 ** (len(indices))
    samples = takewhile(
        lambda _: sampler.n_samples < max_iterations, sampler.generate_batches(indices)
    )
    for batch in samples:
        sample = list(batch)[0]
        idx, subset = sample
        subsets = [set(s) for s in powerset(np.setdiff1d(indices, [idx]))]
        assert set(subset) in subsets


@pytest.mark.parametrize(
    "sampler_cls, sampler_kwargs", deterministic_samplers() + random_samplers()
)
@pytest.mark.parametrize("batch_size, n_batches", [(1, 5), (2, 3)])
def test_sample_counter(
    sampler_cls, sampler_kwargs: dict, batch_size: int, n_batches: int, seed: int
):
    """Test that the sample counter indeed reflects the number of samples generated.

    This test was introduced after finding a bug in the DeterministicUniformSampler
    that was not caused by existing tests.
    """
    sampler = recursive_make(sampler_cls, sampler_kwargs, seed=seed)
    indices = np.arange(4)
    batches = list(islice(sampler.generate_batches(indices), n_batches))
    assert sampler.n_samples == len(list(flatten(batches)))


@pytest.mark.parametrize(
    "indices", [np.array([]), np.arange(3)], ids=["no_indices", "3_indices"]
)
@pytest.mark.parametrize(
    "sampler_cls, sampler_kwargs, expected_length",
    [
        (DeterministicUniformSampler, {}, lambda n: n * 2 ** (n - 1)),
        (
            DeterministicUniformSampler,
            {"index_iteration": FiniteNoIndexIteration},
            lambda n: 2**n if n > 0 else 0,
        ),
        (
            DeterministicPermutationSampler,
            {},
            lambda n: math.factorial(n) if n > 0 else 0,
        ),
        (LOOSampler, {}, lambda n: n),
        # (
        #     StratifiedSampler,
        #     {
        #         "index_iteration": FiniteSequentialIndexIteration,
        #         "sample_sizes": (HarmonicSampleSizes, {"n_samples": 32}),
        #     },
        #     lambda n: TODO: compute this...
        # ),
        (
            OwenSampler,
            {
                "outer_sampling_strategy": (GridOwenStrategy, {"n_samples_outer": 4}),
                "n_samples_inner": 2,
            },
            lambda n: 4 * 2 * n,
        ),
        (
            AntitheticOwenSampler,
            {
                "outer_sampling_strategy": (GridOwenStrategy, {"n_samples_outer": 4}),
                "index_iteration": FiniteSequentialIndexIteration,
            },
            lambda n: 2 * 4 * 2 * n,
        ),
        (
            StratifiedSampler,
            {
                "sample_sizes": (
                    HarmonicSampleSize,
                    {"n_samples": 32},
                )
            },
            lambda n: n * 32,
        ),
        (
            StratifiedSampler,
            {
                "sample_sizes": (
                    PowerLawSampleSize,
                    {"n_samples": 13, "exponent": -0.5},
                )
            },
            lambda n: n * 13,
        ),
    ],
    ids=[
        "DeterministicUniformSampler",
        "DeterministicUniformSampler-FiniteNoIndexIteration",
        "DeterministicPermutationSampler",
        "LOOSampler",
        "OwenSampler-Grid4-Inner2",
        "AntitheticOwenSampler-Grid4-Sequential",
        "StratifiedSampler-Harmonic32",
        "StratifiedSampler-PowerLaw13",
    ],
)
def test_length_for_finite_samplers(
    indices, sampler_cls, sampler_kwargs, expected_length
):
    sampler = recursive_make(sampler_cls, sampler_kwargs)
    assert sampler.sample_limit(indices) == expected_length(len(indices))
    assert len(list(sampler.generate_batches(indices))) == expected_length(len(indices))
    assert len(sampler) == expected_length(len(indices))


@pytest.mark.parametrize("sampler_cls, sampler_kwargs", random_samplers())
@pytest.mark.parametrize("indices", [np.empty(0), np.arange(3)])
@pytest.mark.parametrize("batch_size", [1, 2])
def test_length_of_infinite_samplers(
    sampler_cls, sampler_kwargs, indices: NDArray, batch_size: int, seed: int
):
    sampler_kwargs |= {"batch_size": batch_size}
    sampler = recursive_make(sampler_cls, sampler_kwargs, seed=seed)
    if sampler.sample_limit(indices) is not None:
        pytest.skip(f"{sampler_cls.__name__} is a finite sampler")
    n_batches = 2 ** (len(indices) + 1)
    # check that we can generate samples that are longer than size of powerset
    batches = list(islice(sampler.generate_batches(indices), n_batches))
    if len(indices) > 0:
<<<<<<< HEAD
        assert sampler.sample_limit(indices) is None
        assert len(list(flatten(batches))) == n_batches * batch_size
        with pytest.raises(TypeError):
            len(sampler)
    else:
        assert sampler.sample_limit(indices) == 0
=======
        assert (
            len(list(flatten(batches))) == n_batches * batch_size == sampler.n_samples
        )
    with pytest.raises(TypeError):
        len(sampler)
>>>>>>> bee4a656


def hash_indices(sampler_cls: Type[IndexSampler], indices: NDArray) -> int:
    """Hashes the indices to a single integer.

    This assumes that the indices are prime numbers!
    """
    if issubclass(
        sampler_cls,
        (
            PermutationSampler,
            AntitheticPermutationSampler,
            StratifiedPermutationSampler,
        ),
    ):
        # Order matters for permutations!
        p = 31  # A prime number as base for polynomial hash function
        return reduce(lambda h, y: h * p + y, indices, 0)
    else:
        return reduce(lambda x, y: x * y, indices, 1)


@pytest.mark.parametrize("sampler_cls, sampler_kwargs", random_samplers())
def test_proper_reproducible(sampler_cls, sampler_kwargs: dict, seed):
    """Test that the sampler is reproducible."""
    indices = np.array([1, 3, 5, 7, 11, 13, 17, 19])
    samples1 = _create_seeded_sample_iter(sampler_cls, sampler_kwargs, indices, seed)
    samples2 = _create_seeded_sample_iter(sampler_cls, sampler_kwargs, indices, seed)

    seq1 = [hash_indices(sampler_cls, s.subset) for s in samples1]
    seq2 = [hash_indices(sampler_cls, s.subset) for s in samples2]

    assert np.all(seq1 == seq2)


@pytest.mark.parametrize("sampler_cls, sampler_kwargs", random_samplers())
def test_proper_stochastic(sampler_cls, sampler_kwargs, seed, seed_alt):
    """Test that the sampler is stochastic."""
    indices = np.array([1, 3, 5, 7, 11, 13, 17, 19])
    samples1 = _create_seeded_sample_iter(sampler_cls, sampler_kwargs, indices, seed)
    samples2 = _create_seeded_sample_iter(
        sampler_cls, sampler_kwargs, indices, seed_alt
    )

    seq1 = [hash_indices(sampler_cls, s.subset) for s in samples1]
    seq2 = [hash_indices(sampler_cls, s.subset) for s in samples2]

    assert np.any(seq1 != seq2)


def _create_seeded_sample_iter(
    sampler_cls: Type[StochasticSampler],
    sampler_kwargs: dict[str, Any],
    indices: NDArray[np.int_],
    seed: Seed,
) -> Iterator:
    """Returns a flattened iterator over samples generated by the sampler."""
    sampler_kwargs["seed"] = seed
    sampler = recursive_make(
        sampler_cls,
        sampler_kwargs,
        seed=seed,
        # Since we sample very few sets, increase the likelihood of non-empty sets for Owen
        # (these parameters are passed to lambdas in the structure of the sampler_kwargs)
        n_samples_inner=1,
        n_samples_outer=4,
    )
    max_iterations = len(indices)
    sample_stream = map(
        lambda batch: list(batch)[0],
        islice(sampler.generate_batches(indices), max_iterations),
    )
    return sample_stream


@pytest.mark.flaky(reruns=1)
@pytest.mark.parametrize(
    "sampler_cls, sampler_kwargs", deterministic_samplers() + random_samplers()
)
@pytest.mark.parametrize("indices", [np.arange(6)])
def test_sampler_weights(
    sampler_cls, sampler_kwargs: dict, indices: NDArray, seed: int
):
    """Test whether weight(n, k) corresponds to the probability of sampling a given
    subset of size k from n indices. Note this is *NOT* P(|S| = k), but instead
    the probability P(S), which depends only on n and k due to the symmetry in the
    sampling process.
    """

    if issubclass(sampler_cls, LOOSampler):
        pytest.skip("LOOSampler only samples sets of size n-1")

    # Sample and count the number of subsets of each size
    n = len(indices)
    n_batches = 2 ** (n * 2)  # go high to be sure

    sampler = recursive_make(sampler_cls, sampler_kwargs, seed=seed)

    # These samplers return samples up to the size of the whole index set
    if issubclass(sampler_cls, MSRSampler) or issubclass(
        getattr(sampler, "_index_iterator_cls", IndexIteration), NoIndexIteration
    ):
        effective_n = n
    else:
        effective_n = n - 1

    # HACK: MSR actually has same distribution as uniform over 2^(N-i)
    log_fudge = -math.log(2) if issubclass(sampler_cls, MSRSampler) else 0.0

    subset_len_probs = np.zeros(effective_n + 1)
    for batch in islice(sampler.generate_batches(indices), n_batches):
        for sample in batch:
            if issubclass(sampler_cls, StratifiedPermutationSampler):
                lb, ub = sample.lower_bound, sample.upper_bound
                subset_len_probs[lb : ub + 1] += 1
            elif issubclass(sampler_cls, PermutationSamplerBase):
                # The eval strategy iterates through the whole permutation, which is
                # effectively equivalent to yielding every subset size, for each sample.
                subset_len_probs += 1
            else:
                subset_len_probs[len(sample.subset)] += 1
    subset_len_probs /= subset_len_probs.sum()

    expected_log_subset_len_probs = np.full(effective_n + 1, -np.inf)
    for k in range(effective_n + 1):
        # log_weight = log probability of sampling
        # So: no. of sets of size k in the powerset, times. prob of sampling S|k
        expected_log_subset_len_probs[k] = (
            logcomb(effective_n, k) + sampler.log_weight(n, k) + log_fudge
        )

    np.testing.assert_allclose(
        subset_len_probs, np.exp(expected_log_subset_len_probs), atol=0.05
    )


@pytest.mark.parametrize(
    "sampler_cls, sampler_kwargs, n_batches",
    [
        (DeterministicUniformSampler, {}, lambda n: 2 ** (n - 1)),
        (UniformSampler, {}, lambda n: 2 ** (n - 1)),
        (AntitheticSampler, {}, lambda n: 2 ** (n - 1)),
        (LOOSampler, {}, lambda n: n),
        (PermutationSampler, {}, lambda n: math.factorial(n)),
        (AntitheticPermutationSampler, {}, lambda n: math.factorial(n)),
    ],
)
@pytest.mark.parametrize(
    "indices, skip, expected",
    [
        (np.arange(5), np.array([2, 4]), [0, 1, 3]),
        (np.arange(3), np.empty(0), np.arange(3)),
        (np.empty(0), np.arange(6), np.empty(0)),
    ],
)
def test_skip_indices(
    sampler_cls, sampler_kwargs, n_batches, indices, skip, expected, seed
):
    sampler_kwargs["batch_size"] = 2
    sampler = recursive_make(sampler_cls, sampler_kwargs, seed=seed)
    sampler.skip_indices = skip

    # Check that the outer iteration skips indices:
    if hasattr(sampler, "index_iterable"):
        outer_indices = list(islice(sampler.index_iterable(indices), len(indices)))
        assert set(outer_indices) == set(expected)

    # Check that the generated samples skip indices...
    batches = list(
        islice(sampler.generate_batches(indices), max(1, n_batches(len(indices))))
    )
    all_samples = list(flatten(batches))

    # ... in sample.subset for permutation samplers
    if isinstance(sampler, PermutationSamplerBase):
        assert all(
            all(idx in expected for idx in sample.subset) for sample in all_samples
        )
    else:  # ... in sample.idx for other samplers
        assert all(sample.idx in expected for sample in all_samples)


class TestBatchSampler(IndexSampler):
    def __init__(self, batch_size):
        super().__init__(batch_size)

    def sample_limit(self, indices: IndexSetT) -> int | None: ...

    def generate(self, indices: IndexSetT) -> SampleGenerator:
        yield from (Sample(idx, np.empty_like(indices)) for idx in indices)

    def log_weight(self, n: int, subset_len: int) -> float: ...

    def make_strategy(
        self,
        utility: UtilityBase,
        log_coefficient: Callable[[int, int], float] | None = None,
    ) -> EvaluationStrategy: ...


@pytest.mark.parametrize("indices", [np.arange(1), np.arange(23)])
@pytest.mark.parametrize("batch_size", [1, 2, 7])
def test_batching(indices, batch_size):
    sampler = TestBatchSampler(batch_size)
    batches = list(sampler.generate_batches(indices))

    assert all(hasattr(batch, "__iter__") for batch in batches)

    assert len(batches) == math.ceil(len(indices) / batch_size)
    assert len(batches[-1]) == len(indices) % batch_size or batch_size

    all_samples = list(flatten(batches))
    assert len(all_samples) == len(indices)<|MERGE_RESOLUTION|>--- conflicted
+++ resolved
@@ -152,8 +152,8 @@
     ]
 
 
-<<<<<<< HEAD
-    amesampler_samplers = [
+def amesampler_samplers():
+    return [
         (
             AMESampler,
             {"index_iteration": RandomIndexIteration, "seed": lambda seed: seed},
@@ -164,41 +164,8 @@
         ),
     ]
 
-    stratified_samplers = [
-        (
-            StratifiedSampler,
-            {
-                "sample_sizes": (
-                    ConstantSampleSize,
-                    {
-                        "n_samples": lambda n=32: n,
-                        "lower_bound": lambda l=2: l,
-                        "upper_bound": lambda u=3: u,
-                    },
-                ),
-                "sample_sizes_iteration": RandomSizeIteration,
-                "index_iteration": RandomIndexIteration,
-            },
-        ),
-        (
-            StratifiedSampler,
-            {
-                "sample_sizes": (ConstantSampleSize, {"n_samples": lambda n=32: n}),
-                "sample_sizes_iteration": RandomSizeIteration,
-                "index_iteration": RandomIndexIteration,
-            },
-        ),
-        (
-            StratifiedSampler,
-            {
-                "sample_sizes": (HarmonicSampleSize, {"n_samples": lambda n=32: n}),
-                "sample_sizes_iteration": DeterministicSizeIteration,
-                "index_iteration": RandomIndexIteration,
-            },
-        ),
-        (
-            StratifiedSampler,
-=======
+
+
 def powerset_samplers():
     ret = []
 
@@ -227,7 +194,6 @@
     sample_size_strategies = [
         (
             ConstantSampleSize,
->>>>>>> bee4a656
             {
                 "n_samples": lambda n=n_samples_per_index: n,
                 "lower_bound": lambda l=2: l,
@@ -348,20 +314,12 @@
     where lambda args are named as the key in the dictionary that contains the lambda.
     """
     return (
-<<<<<<< HEAD
-        permutation_samplers
-        + powerset_samplers
-        + amesampler_samplers
-        + stratified_samplers
-        + owen_samplers
-        + (improper_samplers if not proper else [])
-=======
         permutation_samplers()
         + powerset_samplers()
+        + amesampler_samplers()
         + stratified_samplers(n_samples_per_index=n_samples_per_index)
         + owen_samplers()
         + (improper_samplers() if not proper else [])
->>>>>>> bee4a656
     )
 
 
@@ -608,20 +566,15 @@
     # check that we can generate samples that are longer than size of powerset
     batches = list(islice(sampler.generate_batches(indices), n_batches))
     if len(indices) > 0:
-<<<<<<< HEAD
         assert sampler.sample_limit(indices) is None
-        assert len(list(flatten(batches))) == n_batches * batch_size
-        with pytest.raises(TypeError):
-            len(sampler)
-    else:
-        assert sampler.sample_limit(indices) == 0
-=======
         assert (
             len(list(flatten(batches))) == n_batches * batch_size == sampler.n_samples
         )
+    else:
+        assert sampler.sample_limit(indices) == 0
+
     with pytest.raises(TypeError):
         len(sampler)
->>>>>>> bee4a656
 
 
 def hash_indices(sampler_cls: Type[IndexSampler], indices: NDArray) -> int:
