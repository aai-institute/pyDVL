"""Simple test for the public user interface documented in tutorials."""

import os
from contextlib import contextmanager

import joblib
import pytest
from sklearn.datasets import load_iris
from sklearn.linear_model import LinearRegression, LogisticRegression

from pydvl.valuation.methods import *
from pydvl.valuation.result import ValuationResult
from pydvl.valuation.samplers import AntitheticSampler, PermutationSampler
from pydvl.valuation.samplers.truncation import DeviationTruncation, RelativeTruncation
from pydvl.valuation.scorers.supervised import SupervisedScorer
from pydvl.valuation.stopping import HistoryDeviation, MaxUpdates
from pydvl.valuation.utility import DataUtilityLearning, ModelUtility


@pytest.fixture
def datasets():
    train, test = Dataset.from_sklearn(load_iris(), train_size=0.6, random_state=42)
    return train[:10], test[:10]


@pytest.fixture
def utility(datasets):
    model = LogisticRegression()
    _, test = datasets
    utility = ModelUtility(model, SupervisedScorer(model, test, default=0))
    return utility


@pytest.fixture
def train_data(datasets):
    train, _ = datasets
    return train


@pytest.mark.parametrize("n_jobs", [1, 2])
def test_loo_valuation(train_data, utility, n_jobs):
    valuation = LOOValuation(utility=utility, progress=False)
    with disable_logging():
        with joblib.parallel_backend("loky", n_jobs=n_jobs):
            valuation.fit(train_data)

    got = valuation.values()
    assert isinstance(got, ValuationResult)
    assert len(got) == len(train_data)


@pytest.mark.parametrize("n_jobs", [1, 2])
def test_shapley_valuation(train_data, utility, n_jobs):
    valuation = ShapleyValuation(
        utility,
        sampler=PermutationSampler(
<<<<<<< HEAD
            DeviationTruncation(burn_in_fraction=0.1, sigmas=1.0)
=======
            DeviationTruncation(sigmas=1.0, burn_in_fraction=0.1)
>>>>>>> dd17d8f0
        ),
        is_done=MaxUpdates(5),
        progress=False,
    )
    with disable_logging():
        with joblib.parallel_backend("loky", n_jobs=n_jobs):
            valuation.fit(train_data)

    got = valuation.values()
    assert isinstance(got, ValuationResult)
    assert len(got) == len(train_data)


n_jobs_list = [1]

# FIXME: in the CI pipeline, trying to run multiple jobs with joblib crashes the worker
if not os.getenv("CI"):
    n_jobs_list.append(2)


@pytest.mark.parametrize("n_jobs", n_jobs_list)
def test_data_beta_shapley_valuation(train_data, utility, n_jobs):
    valuation = BetaShapleyValuation(
        utility,
        sampler=AntitheticSampler(),
        is_done=MaxUpdates(5) | HistoryDeviation(n_steps=50, rtol=0.1),
        alpha=1,
        beta=16,
        progress=False,
    )
    with disable_logging():
        with joblib.parallel_backend("loky", n_jobs=n_jobs):
            valuation.fit(train_data)

    got = valuation.values()
    assert isinstance(got, ValuationResult)
    assert len(got) == len(train_data)
    assert got.status is Status.Converged


@pytest.mark.parametrize("n_jobs", [1, 2])
def test_delta_shapley_valuation(train_data, utility, n_jobs):
    n_obs = len(train_data)
    valuation = DeltaShapleyValuation(
        utility,
        is_done=MaxUpdates(5),
        # FIXME: maybe it's 2*math.ceil(n/3) for the upper bound?
        lower_bound=n_obs // 3,
        upper_bound=2 * n_obs // 3,
        progress=False,
    )
    with disable_logging():
        with joblib.parallel_backend("loky", n_jobs=n_jobs):
            valuation.fit(train_data)

    got = valuation.values()
    assert isinstance(got, ValuationResult)
    assert len(got) == len(train_data)


@pytest.mark.parametrize("n_jobs", [1, 2])
def test_data_banzhaf_valuation(train_data, utility, n_jobs):
    val_bzf = DataBanzhafValuation(
        utility,
        sampler=PermutationSampler(RelativeTruncation(rtol=0.1)),
        is_done=MaxUpdates(5),
        progress=False,
    )
    with joblib.parallel_backend("loky", n_jobs=n_jobs):
        val_bzf.fit(train_data)

    got = val_bzf.values()
    assert isinstance(got, ValuationResult)
    assert len(got) == len(train_data)


@pytest.mark.parametrize("n_jobs", [1, 2])
def test_group_testing_valuation(train_data, utility, n_jobs):
    valuation = GroupTestingShapleyValuation(
        utility,
        n_samples=10,
        progress=False,
        epsilon=0.1,
    )
    with disable_logging():
        with joblib.parallel_config(backend="loky", n_jobs=n_jobs):
            valuation.fit(train_data)

    got = valuation.values()
    assert isinstance(got, ValuationResult)
    assert len(got) == len(train_data)


@pytest.mark.parametrize("n_jobs", [1, 2])
def test_data_utility_learning(train_data, utility, n_jobs):
    learned_u = DataUtilityLearning(utility, 10, LinearRegression())
    valuation = ShapleyValuation(
        learned_u,
        sampler=PermutationSampler(
            DeviationTruncation(burn_in_fraction=0.1, sigmas=1.0)
        ),
        is_done=MaxUpdates(5),
        progress=False,
    )
    with disable_logging():
        with joblib.parallel_backend("loky", n_jobs=n_jobs):
            valuation.fit(train_data)

    got = valuation.values()
    assert isinstance(got, ValuationResult)
    assert len(got) == len(train_data)


@contextmanager
def disable_logging(highest_level=logging.CRITICAL):
    """A context manager that disables all logging."""
    previous_level = logging.root.manager.disable

    logging.disable(highest_level)

    try:
        yield
    finally:
        logging.disable(previous_level)<|MERGE_RESOLUTION|>--- conflicted
+++ resolved
@@ -54,11 +54,7 @@
     valuation = ShapleyValuation(
         utility,
         sampler=PermutationSampler(
-<<<<<<< HEAD
-            DeviationTruncation(burn_in_fraction=0.1, sigmas=1.0)
-=======
             DeviationTruncation(sigmas=1.0, burn_in_fraction=0.1)
->>>>>>> dd17d8f0
         ),
         is_done=MaxUpdates(5),
         progress=False,
