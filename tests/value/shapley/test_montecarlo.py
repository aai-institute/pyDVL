--- conflicted
+++ resolved
@@ -43,13 +43,8 @@
                 truncation=NoTruncation(),
             ),
         ),
-<<<<<<< HEAD
-        (12, ShapleyMode.Owen, 0.1, 1e-4, dict(n_iterations=4, max_q=200)),
-        (12, ShapleyMode.OwenAntithetic, 0.1, 1e-4, dict(n_iterations=4, max_q=200)),
-=======
         (12, ShapleyMode.Owen, 0.1, 1e-4, dict(n_samples=4, max_q=200)),
         (12, ShapleyMode.OwenAntithetic, 0.1, 1e-4, dict(n_samples=4, max_q=200)),
->>>>>>> 783b0a04
         (
             4,
             ShapleyMode.GroupTesting,
@@ -126,13 +121,8 @@
             ),
         ),
         (ShapleyMode.CombinatorialMontecarlo, dict(done=MaxUpdates(2**11))),
-<<<<<<< HEAD
-        (ShapleyMode.Owen, dict(n_iterations=2, max_q=300)),
-        (ShapleyMode.OwenAntithetic, dict(n_iterations=2, max_q=300)),
-=======
-        (ShapleyMode.Owen, dict(n_samples=4, max_q=300)),
-        (ShapleyMode.OwenAntithetic, dict(n_samples=4, max_q=300)),
->>>>>>> 783b0a04
+        (ShapleyMode.Owen, dict(n_samples=2, max_q=300)),
+        (ShapleyMode.OwenAntithetic, dict(n_samples=2, max_q=300)),
         (
             ShapleyMode.GroupTesting,
             dict(n_samples=int(1e5), epsilon=0.2, delta=0.01),
