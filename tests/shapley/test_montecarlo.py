--- conflicted
+++ resolved
@@ -96,7 +96,6 @@
             0.2,
             500,
         ),
-<<<<<<< HEAD
         (
             2,
             0,
@@ -107,9 +106,6 @@
             0.5,
             500,
         ),
-=======
-        (2, 0, 12, combinatorial_montecarlo_shapley, "explained_variance", 0.5, 2000),
->>>>>>> 7b8a8828
     ],
 )
 def test_linear_montecarlo_shapley(
