--- conflicted
+++ resolved
@@ -28,28 +28,12 @@
         action="store_true",
         help="Run tests marked as slow using the @slow marker",
     )
-<<<<<<< HEAD
-=======
-    group = parser.getgroup("tolerate")
-    group.addoption(
-        "--tolerate-verbose",
-        action="store_true",
-        default=False,
-        help="Dump diagnostic and progress information.",
-    )
-    group.addoption(
-        "--tolerate-quiet",
-        action="store_true",
-        default=False,
-        help="Disable reporting. Verbose mode takes precedence.",
-    )
     parser.addoption(
         "--with-cuda",
         action="store_true",
         default=False,
         help="Set device fixture to 'cuda' if available",
     )
->>>>>>> debb822b
 
 
 @pytest.fixture
@@ -228,28 +212,7 @@
     marker = item.get_closest_marker("slow")
     if marker:
         if not item.config.getoption("--slow-tests"):
-<<<<<<< HEAD
             pytest.skip("slow test")
-=======
-            pytest.skip("slow test")
-
-
-@pytest.fixture(scope="function")
-def tolerate(request: pytest.FixtureRequest):
-    fixture = TolerateErrorFixture(request.node)
-    return fixture
-
-
-@pytest.hookimpl(hookwrapper=True)
-def pytest_runtest_call(item: pytest.Function):
-    marker = item.get_closest_marker("tolerate")
-    has_fixture = hasattr(item, "funcargs") and isinstance(
-        item.funcargs.get("tolerate"), TolerateErrorFixture
-    )
-    if marker:
-        if not has_fixture:
-            wrap_pytest_function(item)
-    yield
 
 
 def pytest_terminal_summary(
@@ -260,5 +223,4 @@
 
 
 def is_osx_arm64():
-    return platform.system() == "Darwin" and platform.machine() == "arm64"
->>>>>>> debb822b
+    return platform.system() == "Darwin" and platform.machine() == "arm64"