--- conflicted
+++ resolved
@@ -332,15 +332,9 @@
         ]
 
         true_means = [np.mean(vv) for vv in values]
-<<<<<<< HEAD
         true_variances = [np.var(vv, ddof=ddof) for vv in values]
-        np.testing.assert_allclose(means, true_means)
-        np.testing.assert_allclose(variances, true_variances)
-=======
-        true_variances = [np.var(vv) for vv in values]
         np.testing.assert_allclose(means, true_means, atol=1e-5)
         np.testing.assert_allclose(variances, true_variances, atol=1e-5)
->>>>>>> dd17d8f0
 
 
 @pytest.mark.parametrize("unbiased", [False, True], ids=["Population", "Sample"])
