--- conflicted
+++ resolved
@@ -11,13 +11,10 @@
   - Getting Started:
     - getting-started/index.md
     - First steps: getting-started/first-steps.md
-<<<<<<< HEAD
-    - Advanced usage: getting-started/advanced-usage.md
-=======
     - Applications: getting-started/applications.md
     - Benchmarking: getting-started/benchmarking.md
     - Methods: getting-started/methods.md
->>>>>>> 0c1d7fc5
+    - Advanced usage: getting-started/advanced-usage.md
   - Data Valuation:
     - value/index.md
     - Shapley values: value/shapley.md
