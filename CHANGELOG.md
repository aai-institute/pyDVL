--- conflicted
+++ resolved
@@ -2,18 +2,16 @@
 
 ## Unreleased
 
-<<<<<<< HEAD
 ### Fixed
 
 - Fixed missing move of tensors to model device in `EkfacInfluence` 
   implementation [PR #570](https://github.com/aai-institute/pyDVL/pull/570)
-=======
+
 ### Added
 
 - Add a device fixture for `pytest`, which depending on the availability and 
   user input (`pytest --with-cuda`) resolves to cuda device
   [PR #574](https://github.com/aai-institute/pyDVL/pull/574)
->>>>>>> c41fa91f
 
 ## 0.9.1 - Bug fixes, logging improvement
 
