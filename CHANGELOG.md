# Changelog

## Unreleased

<<<<<<< HEAD
- Simplified and fixed publishing to PyPI from CI
  [PR #183](https://github.com/appliedAI-Initiative/pyDVL/pull/183)
=======
- Simplified and fixed powerset sampling and testing
  [PR #181](https://github.com/appliedAI-Initiative/pyDVL/pull/181)

>>>>>>> 63b9171f

## 0.2.0 - 📚 Better docs

Mostly API documentation and notebooks, plus some bugfixes.

### Added

In [PR #161](https://github.com/appliedAI-Initiative/pyDVL/pull/161):
- Support for $$ math in sphinx docs.
- Usage of sphinx extension for external links (introducing new directives like
  `:gh:`, `:issue:` and `:tfl:` to construct standardised links to external
  resources).
- Only update auto-generated documentation files if there are changes. Some
  minor additions to `update_docs.py`.
- Parallelization of exact combinatorial Shapley.
- Integrated KNN shapley into the main interface `compute_shapley_values`.

### Changed

In [PR #161](https://github.com/appliedAI-Initiative/pyDVL/pull/161):
- Improved main docs and Shapley notebooks. Added or fixed many docstrings,
  readme and documentation for contributors. Typos, grammar and style in code,
  documentation and notebooks.
- Internal renaming and rearranging in the parallelization and caching modules.

### Fixed

- Bug in random matrix generation
  [PR #161](https://github.com/appliedAI-Initiative/pyDVL/pull/161).
- Bugs in MapReduceJob's `_chunkify` and `_backpressure` methods
  [PR #176](https://github.com/appliedAI-Initiative/pyDVL/pull/176).


## 0.1.0 - 🎉 first release

This is very first release of pyDVL.

It contains:

- Data Valuation Methods:

  - Leave-One-Out
  - Influence Functions
  - Shapley:
    - Exact Permutation and Combinatorial
    - Montecarlo Permutation and Combinatorial
    - Truncated Montecarlo Permutation
- Caching of results with Memcached
- Parallelization of computations with Ray
- Documentation
- Notebooks containing examples of different use cases<|MERGE_RESOLUTION|>--- conflicted
+++ resolved
@@ -2,14 +2,11 @@
 
 ## Unreleased
 
-<<<<<<< HEAD
 - Simplified and fixed publishing to PyPI from CI
   [PR #183](https://github.com/appliedAI-Initiative/pyDVL/pull/183)
-=======
 - Simplified and fixed powerset sampling and testing
   [PR #181](https://github.com/appliedAI-Initiative/pyDVL/pull/181)
 
->>>>>>> 63b9171f
 
 ## 0.2.0 - 📚 Better docs
 
