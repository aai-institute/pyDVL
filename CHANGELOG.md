# Changelog

## Unreleased

<<<<<<< HEAD
- Change IF interface, removal of torch wrappers, and add tests
  [PR #278](https://github.com/appliedAI-Initiative/pyDVL/pull/278)
=======
- PEP-561 conformance: added `py.typed`
  [PR #307](https://github.com/appliedAI-Initiative/pyDVL/pull/307)
- Removed default non-negativity constraint on least core subsidy
  and added instead a `non_negative_subsidy` boolean flag.
  Renamed `options` to `solver_options` and pass it as dict.
  Change default least core solver to SCS with 10000 max_iters.
  [PR #304](https://github.com/appliedAI-Initiative/pyDVL/pull/304)
>>>>>>> 2bcd82ac
- Cleanup: removed unnecessary decorator `@unpackable`
  [PR #233](https://github.com/appliedAI-Initiative/pyDVL/pull/233)
- Stopping criteria: fixed problem with `StandardError` and enable proper composition
  of index convergence statuses. Fixed a bug with `n_jobs` in
  `truncated_montecarlo_shapley`.
  [PR #300](https://github.com/appliedAI-Initiative/pyDVL/pull/300) and
  [PR #305](https://github.com/appliedAI-Initiative/pyDVL/pull/305)
- Shuffling code around to allow for simpler user imports, some cleanup and
  documentation fixes.
  [PR #284](https://github.com/appliedAI-Initiative/pyDVL/pull/284)
- **Bug fix**: Warn instead of raising an error when `n_iterations`
  is less than the size of the dataset in Monte Carlo Least Core
  [PR #281](https://github.com/appliedAI-Initiative/pyDVL/pull/281)

## 0.5.0 - 💥 Fixes, nicer interfaces and... more breaking changes 😒

- Fixed parallel and antithetic Owen sampling for Shapley values. Simplified
  and extended tests.
  [PR #267](https://github.com/appliedAI-Initiative/pyDVL/pull/267)
- Added `Scorer` class for a cleaner interface. Fixed minor bugs around
  Group-Testing Shapley, added more tests and switched to cvxpy for the solver.
  [PR #264](https://github.com/appliedAI-Initiative/pyDVL/pull/264)
- Generalised stopping criteria for valuation algorithms. Improved classes
  `ValuationResult` and `Status` with more operations. Some minor issues fixed.
  [PR #252](https://github.com/appliedAI-Initiative/pyDVL/pull/250)
- Fixed a bug whereby `compute_shapley_values` would only spawn one process when
  using `n_jobs=-1` and Monte Carlo methods.
  [PR #270](https://github.com/appliedAI-Initiative/pyDVL/pull/270)
- Bugfix in `RayParallelBackend`: wrong semantics for `kwargs`.
  [PR #268](https://github.com/appliedAI-Initiative/pyDVL/pull/268)
- Splitting of problem preparation and solution in Least-Core computation.
  Umbrella function for LC methods.
  [PR #257](https://github.com/appliedAI-Initiative/pyDVL/pull/257) 
- Operations on `ValuationResult` and `Status` and some cleanup
  [PR #248](https://github.com/appliedAI-Initiative/pyDVL/pull/248)
- **Bug fix and minor improvements**: Fixes bug in TMCS with remote Ray cluster,
  raises an error for dummy sequential parallel backend with TMCS, clones model
  inside `Utility` before fitting by default, with flag `clone_before_fit` 
  to disable it, catches all warnings in `Utility` when `show_warnings` is 
  `False`. Adds Miner and Gloves toy games utilities
  [PR #247](https://github.com/appliedAI-Initiative/pyDVL/pull/247)

## 0.4.0 - 🏭💥 New algorithms and more breaking changes

- GH action to mark issues as stale
  [PR #201](https://github.com/appliedAI-Initiative/pyDVL/pull/201)
- Disabled caching of Utility values as well as repeated evaluations by default
  [PR #211](https://github.com/appliedAI-Initiative/pyDVL/pull/211)
- Test and officially support Python version 3.9 and 3.10 
  [PR #208](https://github.com/appliedAI-Initiative/pyDVL/pull/208)
- **Breaking change:** Introduces a class ValuationResult to gather and inspect
  results from all valuation algorithms
  [PR #214](https://github.com/appliedAI-Initiative/pyDVL/pull/214)
- Fixes bug in Influence calculation with multidimensional input and adds new
  example notebook
  [PR #195](https://github.com/appliedAI-Initiative/pyDVL/pull/195)
- **Breaking change**: Passes the input to `MapReduceJob` at initialization,
  removes `chunkify_inputs` argument from `MapReduceJob`, removes `n_runs`
  argument from `MapReduceJob`, calls the parallel backend's `put()` method for
  each generated chunk in `_chunkify()`, renames ParallelConfig's `num_workers`
  attribute to `n_local_workers`, fixes a bug in `MapReduceJob`'s chunkification
  when `n_runs` >= `n_jobs`, and defines a sequential parallel backend to run
  all jobs in the current thread
  [PR #232](https://github.com/appliedAI-Initiative/pyDVL/pull/232)
- **New method**: Implements exact and monte carlo Least Core for data valuation,
  adds `from_arrays()` class method to the `Dataset` and `GroupedDataset`
  classes, adds `extra_values` argument to `ValuationResult`, adds
  `compute_removal_score()` and `compute_random_removal_score()` helper functions
  [PR #237](https://github.com/appliedAI-Initiative/pyDVL/pull/237)
- **New method**: Group Testing Shapley for valuation, from _Jia et al. 2019_
  [PR #240](https://github.com/appliedAI-Initiative/pyDVL/pull/240)
- Fixes bug in ray initialization in `RayParallelBackend` class
  [PR #239](https://github.com/appliedAI-Initiative/pyDVL/pull/239)
- Implements "Egalitarian Least Core", adds [cvxpy](https://www.cvxpy.org/) as a
  dependency and uses it instead of scipy as optimizer
  [PR #243](https://github.com/appliedAI-Initiative/pyDVL/pull/243)

## 0.3.0 - 💥 Breaking changes

- Simplified and fixed powerset sampling and testing
  [PR #181](https://github.com/appliedAI-Initiative/pyDVL/pull/181)
- Simplified and fixed publishing to PyPI from CI
  [PR #183](https://github.com/appliedAI-Initiative/pyDVL/pull/183)
- Fixed bug in release script and updated contributing docs.
  [PR #184](https://github.com/appliedAI-Initiative/pyDVL/pull/184)
- Added Pull Request template
  [PR #185](https://github.com/appliedAI-Initiative/pyDVL/pull/185)
- Modified Pull Request template to automatically link PR to issue
  [PR ##186](https://github.com/appliedAI-Initiative/pyDVL/pull/186)
- First implementation of Owen Sampling, squashed scores, better testing
  [PR #194](https://github.com/appliedAI-Initiative/pyDVL/pull/194)
- Improved documentation on caching, Shapley, caveats of values, bibtex
  [PR #194](https://github.com/appliedAI-Initiative/pyDVL/pull/194)
- **Breaking change:** Rearranging of modules to accommodate for new methods
  [PR #194](https://github.com/appliedAI-Initiative/pyDVL/pull/194)


## 0.2.0 - 📚 Better docs

Mostly API documentation and notebooks, plus some bugfixes.

### Added

In [PR #161](https://github.com/appliedAI-Initiative/pyDVL/pull/161):
- Support for $$ math in sphinx docs.
- Usage of sphinx extension for external links (introducing new directives like
  `:gh:`, `:issue:` and `:tfl:` to construct standardised links to external
  resources).
- Only update auto-generated documentation files if there are changes. Some
  minor additions to `update_docs.py`.
- Parallelization of exact combinatorial Shapley.
- Integrated KNN shapley into the main interface `compute_shapley_values`.

### Changed

In [PR #161](https://github.com/appliedAI-Initiative/pyDVL/pull/161):
- Improved main docs and Shapley notebooks. Added or fixed many docstrings,
  readme and documentation for contributors. Typos, grammar and style in code,
  documentation and notebooks.
- Internal renaming and rearranging in the parallelization and caching modules.

### Fixed

- Bug in random matrix generation
  [PR #161](https://github.com/appliedAI-Initiative/pyDVL/pull/161).
- Bugs in MapReduceJob's `_chunkify` and `_backpressure` methods
  [PR #176](https://github.com/appliedAI-Initiative/pyDVL/pull/176).


## 0.1.0 - 🎉 first release

This is very first release of pyDVL.

It contains:

- Data Valuation Methods:

  - Leave-One-Out
  - Influence Functions
  - Shapley:
    - Exact Permutation and Combinatorial
    - Montecarlo Permutation and Combinatorial
    - Truncated Montecarlo Permutation
- Caching of results with Memcached
- Parallelization of computations with Ray
- Documentation
- Notebooks containing examples of different use cases<|MERGE_RESOLUTION|>--- conflicted
+++ resolved
@@ -2,10 +2,8 @@
 
 ## Unreleased
 
-<<<<<<< HEAD
 - Change IF interface, removal of torch wrappers, and add tests
   [PR #278](https://github.com/appliedAI-Initiative/pyDVL/pull/278)
-=======
 - PEP-561 conformance: added `py.typed`
   [PR #307](https://github.com/appliedAI-Initiative/pyDVL/pull/307)
 - Removed default non-negativity constraint on least core subsidy
@@ -13,7 +11,6 @@
   Renamed `options` to `solver_options` and pass it as dict.
   Change default least core solver to SCS with 10000 max_iters.
   [PR #304](https://github.com/appliedAI-Initiative/pyDVL/pull/304)
->>>>>>> 2bcd82ac
 - Cleanup: removed unnecessary decorator `@unpackable`
   [PR #233](https://github.com/appliedAI-Initiative/pyDVL/pull/233)
 - Stopping criteria: fixed problem with `StandardError` and enable proper composition
