# Changelog

<<<<<<< HEAD
## Unreleased

### Added

- Support for $$ math in sphinx docs.
- Usage of sphinx extension for external links (introducing new directives like
  `:gh:`, `:issue:` and `:tfl:` to construct standardised links to external
  resources).
- Only update auto-generated documentation files if there are changes. Some
  minor additions to `update_docs.py`.
- Parallelization of exact combinatorial Shapley.
- Integrated KNN shapley into the main interface `compute_shapley_values`.

### Changed

- Improved main docs and Shapley notebooks. Added or fixed many docstrings,
  readme and documentation for contributors. Typos, grammar and style in code,
  documentation and notebooks.
- Internal renaming and rearranging in the parallelization and caching modules.

### Fixed

- Bug in random matrix generation

=======
## Development

### Bug fixes

- Fixed bugs in MapReduceJob's `_chunkify` and `_backpressure` methods [PR #176](https://github.com/appliedAI-Initiative/pyDVL/pull/176)
>>>>>>> 2e7b9223

## 0.1.0 - 🎉 first release

This is very first release of pyDVL.

It contains:

- Data Valuation Methods:

  - Leave-One-Out
  - Influence Functions
  - Shapley:
    - Exact Permutation and Combinatorial
    - Montecarlo Permutation and Combinatorial
    - Truncated Montecarlo Permutation
- Caching of results with Memcached
- Parallelization of computations with Ray
- Documentation
- Notebooks containing examples of different use cases<|MERGE_RESOLUTION|>--- conflicted
+++ resolved
@@ -1,10 +1,10 @@
 # Changelog
 
-<<<<<<< HEAD
 ## Unreleased
 
 ### Added
 
+In [PR #161](https://github.com/appliedAI-Initiative/pyDVL/pull/161):
 - Support for $$ math in sphinx docs.
 - Usage of sphinx extension for external links (introducing new directives like
   `:gh:`, `:issue:` and `:tfl:` to construct standardised links to external
@@ -16,6 +16,7 @@
 
 ### Changed
 
+In [PR #161](https://github.com/appliedAI-Initiative/pyDVL/pull/161):
 - Improved main docs and Shapley notebooks. Added or fixed many docstrings,
   readme and documentation for contributors. Typos, grammar and style in code,
   documentation and notebooks.
@@ -24,14 +25,10 @@
 ### Fixed
 
 - Bug in random matrix generation
+  [PR #161](https://github.com/appliedAI-Initiative/pyDVL/pull/161).
+- Bugs in MapReduceJob's `_chunkify` and `_backpressure` methods
+  [PR #176](https://github.com/appliedAI-Initiative/pyDVL/pull/176).
 
-=======
-## Development
-
-### Bug fixes
-
-- Fixed bugs in MapReduceJob's `_chunkify` and `_backpressure` methods [PR #176](https://github.com/appliedAI-Initiative/pyDVL/pull/176)
->>>>>>> 2e7b9223
 
 ## 0.1.0 - 🎉 first release
 
