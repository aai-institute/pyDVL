--- conflicted
+++ resolved
@@ -2,13 +2,10 @@
 
 ## Unreleased
 
-<<<<<<< HEAD
+- No longer using docker within tests to start a memcached server
+  [PR #444](https://github.com/aai-institute/pyDVL/pull/444)
 - Faster semi-value computation with per-index check of stopping criteria (optional)
   [PR #437](https://github.com/aai-institute/pyDVL/pull/437)
-=======
-- No longer using docker within tests to start a memcached server
-  [PR #444](https://github.com/aai-institute/pyDVL/pull/444)
->>>>>>> 60d8aefa
 - Improvements and fixes to notebooks
   [PR #436](https://github.com/aai-institute/pyDVL/pull/436)
 - Fix initialization of `data_names` in `ValuationResult.zeros()`
