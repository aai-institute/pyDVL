# Changelog

## Unreleased

<<<<<<< HEAD
- Implemented exact games in Castro et al. 2009 and 2017
  [PR #341](https://github.com/appliedAI-Initiative/pyDVL/pull/341)
=======
- Fixes to parallel computation of generic semi-values: properly handle all
  samplers and stopping criteria, irrespective of parallel backend
  [PR #372](https://github.com/appliedAI-Initiative/pyDVL/pull/372)
- Optimises memory usage in IF calculation
  [PR #375](https://github.com/appliedAI-Initiative/pyDVL/pull/376)
- **Breaking Changes**
  Return information about hessian inversion from compute_influence_factors,
  thus changing signature
  [PR #375](https://github.com/appliedAI-Initiative/pyDVL/pull/376)
- Fix adding valuation results with overlapping indices and different lengths
  [PR #370](https://github.com/appliedAI-Initiative/pyDVL/pull/370)
- Fixed bugs in conjugate gradient and `linear_solve`
  [PR #358](https://github.com/appliedAI-Initiative/pyDVL/pull/358)
- Improvements to IF documentation
  [PR #371](https://github.com/appliedAI-Initiative/pyDVL/pull/371)
>>>>>>> 5b67c7e4
- Major changes to IF interface and functionality
  [PR #278](https://github.com/appliedAI-Initiative/pyDVL/pull/278)
  [PR #394](https://github.com/appliedAI-Initiative/pyDVL/pull/394)
- **New Method**: Implements solving the hessian equation via spectral low-rank approximation
  [PR #365](https://github.com/appliedAI-Initiative/pyDVL/pull/365)
- **Breaking Changes**:
  - Add new joblib backend and set it as default
    instead of the ray backend. Simplify the MapReduceJob class.
    [PR #355](https://github.com/appliedAI-Initiative/pyDVL/pull/355)
  - Bump torch dependency for influence package to 2.0 [PR #365](https://github.com/appliedAI-Initiative/pyDVL/pull/365)
- **Bug fix** Fix installation of dev requirements for Python3.10
  [PR #382](https://github.com/appliedAI-Initiative/pyDVL/pull/382)
- Decouple ray.init from ParallelConfig 
  [PR #373](https://github.com/appliedAI-Initiative/pyDVL/pull/383)

## 0.6.1 - 🏗 Bug fixes and small improvement

- Fix parsing keyword arguments of `compute_semivalues` dispatch function
  [PR #333](https://github.com/appliedAI-Initiative/pyDVL/pull/333)
- Create new `RayExecutor` class based on the concurrent.futures API,
  use the new class to fix an issue with Truncated Monte Carlo Shapley
  (TMCS) starting too many processes and dying, plus other small changes
  [PR #329](https://github.com/appliedAI-Initiative/pyDVL/pull/329)
- Fix creation of GroupedDataset objects using the `from_arrays`
  and `from_sklearn` class methods 
  [PR #324](https://github.com/appliedAI-Initiative/pyDVL/pull/334)
- Fix release job not triggering on CI when a new tag is pushed
  [PR #331](https://github.com/appliedAI-Initiative/pyDVL/pull/331)
- Added alias `ApproShapley` from Castro et al. 2009 for permutation Shapley
  [PR #332](https://github.com/appliedAI-Initiative/pyDVL/pull/332)

## 0.6.0 - 🆕 New algorithms, cleanup and bug fixes 🏗

- Fixes in `ValuationResult`: bugs around data names, semantics of
  `empty()`, new method `zeros()` and normalised random values
  [PR #327](https://github.com/appliedAI-Initiative/pyDVL/pull/327)
- **New method**: Implements generalised semi-values for data valuation,
  including Data Banzhaf and Beta Shapley, with configurable sampling strategies
  [PR #319](https://github.com/appliedAI-Initiative/pyDVL/pull/319)
- Adds kwargs parameter to `from_array` and `from_sklearn` Dataset and
  GroupedDataset class methods
  [PR #316](https://github.com/appliedAI-Initiative/pyDVL/pull/316)
- PEP-561 conformance: added `py.typed`
  [PR #307](https://github.com/appliedAI-Initiative/pyDVL/pull/307)
- Removed default non-negativity constraint on least core subsidy
  and added instead a `non_negative_subsidy` boolean flag.
  Renamed `options` to `solver_options` and pass it as dict.
  Change default least-core solver to SCS with 10000 max_iters.
  [PR #304](https://github.com/appliedAI-Initiative/pyDVL/pull/304)
- Cleanup: removed unnecessary decorator `@unpackable`
  [PR #233](https://github.com/appliedAI-Initiative/pyDVL/pull/233)
- Stopping criteria: fixed problem with `StandardError` and enable proper
  composition of index convergence statuses. Fixed a bug with `n_jobs` in
  `truncated_montecarlo_shapley`.
  [PR #300](https://github.com/appliedAI-Initiative/pyDVL/pull/300) and
  [PR #305](https://github.com/appliedAI-Initiative/pyDVL/pull/305)
- Shuffling code around to allow for simpler user imports, some cleanup and
  documentation fixes.
  [PR #284](https://github.com/appliedAI-Initiative/pyDVL/pull/284)
- **Bug fix**: Warn instead of raising an error when `n_iterations`
  is less than the size of the dataset in Monte Carlo Least Core
  [PR #281](https://github.com/appliedAI-Initiative/pyDVL/pull/281)

## 0.5.0 - 💥 Fixes, nicer interfaces and... more breaking changes 😒

- Fixed parallel and antithetic Owen sampling for Shapley values. Simplified
  and extended tests.
  [PR #267](https://github.com/appliedAI-Initiative/pyDVL/pull/267)
- Added `Scorer` class for a cleaner interface. Fixed minor bugs around
  Group-Testing Shapley, added more tests and switched to cvxpy for the solver.
  [PR #264](https://github.com/appliedAI-Initiative/pyDVL/pull/264)
- Generalised stopping criteria for valuation algorithms. Improved classes
  `ValuationResult` and `Status` with more operations. Some minor issues fixed.
  [PR #252](https://github.com/appliedAI-Initiative/pyDVL/pull/250)
- Fixed a bug whereby `compute_shapley_values` would only spawn one process when
  using `n_jobs=-1` and Monte Carlo methods.
  [PR #270](https://github.com/appliedAI-Initiative/pyDVL/pull/270)
- Bugfix in `RayParallelBackend`: wrong semantics for `kwargs`.
  [PR #268](https://github.com/appliedAI-Initiative/pyDVL/pull/268)
- Splitting of problem preparation and solution in Least-Core computation.
  Umbrella function for LC methods.
  [PR #257](https://github.com/appliedAI-Initiative/pyDVL/pull/257) 
- Operations on `ValuationResult` and `Status` and some cleanup
  [PR #248](https://github.com/appliedAI-Initiative/pyDVL/pull/248)
- **Bug fix and minor improvements**: Fixes bug in TMCS with remote Ray cluster,
  raises an error for dummy sequential parallel backend with TMCS, clones model
  inside `Utility` before fitting by default, with flag `clone_before_fit` 
  to disable it, catches all warnings in `Utility` when `show_warnings` is 
  `False`. Adds Miner and Gloves toy games utilities
  [PR #247](https://github.com/appliedAI-Initiative/pyDVL/pull/247)

## 0.4.0 - 🏭💥 New algorithms and more breaking changes

- GH action to mark issues as stale
  [PR #201](https://github.com/appliedAI-Initiative/pyDVL/pull/201)
- Disabled caching of Utility values as well as repeated evaluations by default
  [PR #211](https://github.com/appliedAI-Initiative/pyDVL/pull/211)
- Test and officially support Python version 3.9 and 3.10 
  [PR #208](https://github.com/appliedAI-Initiative/pyDVL/pull/208)
- **Breaking change:** Introduces a class ValuationResult to gather and inspect
  results from all valuation algorithms
  [PR #214](https://github.com/appliedAI-Initiative/pyDVL/pull/214)
- Fixes bug in Influence calculation with multidimensional input and adds new
  example notebook
  [PR #195](https://github.com/appliedAI-Initiative/pyDVL/pull/195)
- **Breaking change**: Passes the input to `MapReduceJob` at initialization,
  removes `chunkify_inputs` argument from `MapReduceJob`, removes `n_runs`
  argument from `MapReduceJob`, calls the parallel backend's `put()` method for
  each generated chunk in `_chunkify()`, renames ParallelConfig's `num_workers`
  attribute to `n_local_workers`, fixes a bug in `MapReduceJob`'s chunkification
  when `n_runs` >= `n_jobs`, and defines a sequential parallel backend to run
  all jobs in the current thread
  [PR #232](https://github.com/appliedAI-Initiative/pyDVL/pull/232)
- **New method**: Implements exact and monte carlo Least Core for data valuation,
  adds `from_arrays()` class method to the `Dataset` and `GroupedDataset`
  classes, adds `extra_values` argument to `ValuationResult`, adds
  `compute_removal_score()` and `compute_random_removal_score()` helper functions
  [PR #237](https://github.com/appliedAI-Initiative/pyDVL/pull/237)
- **New method**: Group Testing Shapley for valuation, from _Jia et al. 2019_
  [PR #240](https://github.com/appliedAI-Initiative/pyDVL/pull/240)
- Fixes bug in ray initialization in `RayParallelBackend` class
  [PR #239](https://github.com/appliedAI-Initiative/pyDVL/pull/239)
- Implements "Egalitarian Least Core", adds [cvxpy](https://www.cvxpy.org/) as a
  dependency and uses it instead of scipy as optimizer
  [PR #243](https://github.com/appliedAI-Initiative/pyDVL/pull/243)

## 0.3.0 - 💥 Breaking changes

- Simplified and fixed powerset sampling and testing
  [PR #181](https://github.com/appliedAI-Initiative/pyDVL/pull/181)
- Simplified and fixed publishing to PyPI from CI
  [PR #183](https://github.com/appliedAI-Initiative/pyDVL/pull/183)
- Fixed bug in release script and updated contributing docs.
  [PR #184](https://github.com/appliedAI-Initiative/pyDVL/pull/184)
- Added Pull Request template
  [PR #185](https://github.com/appliedAI-Initiative/pyDVL/pull/185)
- Modified Pull Request template to automatically link PR to issue
  [PR ##186](https://github.com/appliedAI-Initiative/pyDVL/pull/186)
- First implementation of Owen Sampling, squashed scores, better testing
  [PR #194](https://github.com/appliedAI-Initiative/pyDVL/pull/194)
- Improved documentation on caching, Shapley, caveats of values, bibtex
  [PR #194](https://github.com/appliedAI-Initiative/pyDVL/pull/194)
- **Breaking change:** Rearranging of modules to accommodate for new methods
  [PR #194](https://github.com/appliedAI-Initiative/pyDVL/pull/194)


## 0.2.0 - 📚 Better docs

Mostly API documentation and notebooks, plus some bugfixes.

### Added

In [PR #161](https://github.com/appliedAI-Initiative/pyDVL/pull/161):
- Support for $$ math in sphinx docs.
- Usage of sphinx extension for external links (introducing new directives like
  `:gh:`, `:issue:` and `:tfl:` to construct standardised links to external
  resources).
- Only update auto-generated documentation files if there are changes. Some
  minor additions to `update_docs.py`.
- Parallelization of exact combinatorial Shapley.
- Integrated KNN shapley into the main interface `compute_shapley_values`.

### Changed

In [PR #161](https://github.com/appliedAI-Initiative/pyDVL/pull/161):
- Improved main docs and Shapley notebooks. Added or fixed many docstrings,
  readme and documentation for contributors. Typos, grammar and style in code,
  documentation and notebooks.
- Internal renaming and rearranging in the parallelization and caching modules.

### Fixed

- Bug in random matrix generation
  [PR #161](https://github.com/appliedAI-Initiative/pyDVL/pull/161).
- Bugs in MapReduceJob's `_chunkify` and `_backpressure` methods
  [PR #176](https://github.com/appliedAI-Initiative/pyDVL/pull/176).


## 0.1.0 - 🎉 first release

This is very first release of pyDVL.

It contains:

- Data Valuation Methods:

  - Leave-One-Out
  - Influence Functions
  - Shapley:
    - Exact Permutation and Combinatorial
    - Montecarlo Permutation and Combinatorial
    - Truncated Montecarlo Permutation
- Caching of results with Memcached
- Parallelization of computations with Ray
- Documentation
- Notebooks containing examples of different use cases<|MERGE_RESOLUTION|>--- conflicted
+++ resolved
@@ -2,10 +2,8 @@
 
 ## Unreleased
 
-<<<<<<< HEAD
 - Implemented exact games in Castro et al. 2009 and 2017
   [PR #341](https://github.com/appliedAI-Initiative/pyDVL/pull/341)
-=======
 - Fixes to parallel computation of generic semi-values: properly handle all
   samplers and stopping criteria, irrespective of parallel backend
   [PR #372](https://github.com/appliedAI-Initiative/pyDVL/pull/372)
@@ -21,7 +19,6 @@
   [PR #358](https://github.com/appliedAI-Initiative/pyDVL/pull/358)
 - Improvements to IF documentation
   [PR #371](https://github.com/appliedAI-Initiative/pyDVL/pull/371)
->>>>>>> 5b67c7e4
 - Major changes to IF interface and functionality
   [PR #278](https://github.com/appliedAI-Initiative/pyDVL/pull/278)
   [PR #394](https://github.com/appliedAI-Initiative/pyDVL/pull/394)
