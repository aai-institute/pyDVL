# Changelog

## Unreleased

### Added

- Implement new method: `NystroemSketchInfluence` 
  [PR #504](https://github.com/aai-institute/pyDVL/pull/504)
- Add property `model_dtype` to instances of type `TorchInfluenceFunctionModel`
- Implement a preconditioned block variant of conjugate gradient 
  [PR #507](https://github.com/aai-institute/pyDVL/pull/507)

### Fixed

- Bug in `LissaInfluence`, when not using CPU device 
  [PR #495](https://github.com/aai-institute/pyDVL/pull/495)
- Memory issue with `CgInfluence` and `ArnoldiInfluence`
  [PR #498](https://github.com/aai-institute/pyDVL/pull/498)
- Raising specific error message with install instruction, when trying to load 
  `pydvl.utils.cache.memcached` without `pymemcache` installed. 
  If `pymemcache` is available, all symbols from `pydvl.utils.cache.memcached` 
  are available through `pydvl.utils.cache`
  [PR #509](https://github.com/aai-institute/pyDVL/pull/509)  

### Miscellaneous

<<<<<<< HEAD
- Bump versions of CI actions to avoid warnings 
  [PR #502](https://github.com/aai-institute/pyDVL/pull/502)
- Add Python Version 3.11 to supported versions 
  [PR #510](https://github.com/aai-institute/pyDVL/pull/510)
=======
- Bump versions of CI actions to avoid warnings [PR #502](https://github.com/aai-institute/pyDVL/pull/502)
- Add Python Version 3.11 to supported versions [PR #510](https://github.com/aai-institute/pyDVL/pull/510)
- Documentation improvements and cleanup [PR #521](https://github.com/aai-institute/pyDVL/pull/521)
>>>>>>> 9176845d

## 0.8.1 - 🆕 🏗  New method and notebook, Games with exact shapley values, bug fixes and cleanup

### Added

- Implement new method: `EkfacInfluence`
  [PR #451](https://github.com/aai-institute/pyDVL/issues/451)
- New notebook to showcase ekfac for LLMs
  [PR #483](https://github.com/aai-institute/pyDVL/pull/483)
- Implemented exact games in Castro et al. 2009 and 2017
  [PR #341](https://github.com/appliedAI-Initiative/pyDVL/pull/341)

### Fixed

- Bug in using `DaskInfluenceCalcualator` with `TorchnumpyConverter`
  for single dimensional arrays 
  [PR #485](https://github.com/aai-institute/pyDVL/pull/485)
- Fix implementations of `to` methods of `TorchInfluenceFunctionModel` 
  implementations [PR #487](https://github.com/aai-institute/pyDVL/pull/487)
- Fixed bug with checking for converged values in semivalues
  [PR #341](https://github.com/appliedAI-Initiative/pyDVL/pull/341)

### Docs

- Add applications of data valuation section, display examples more prominently,
  make all sections visible in table of contents, use mkdocs material cards
  in the home page [PR #492](https://github.com/aai-institute/pyDVL/pull/492)

## 0.8.0 - 🆕 New interfaces, scaling computation, bug fixes and improvements 🎁

### Added

- New cache backends: InMemoryCacheBackend and DiskCacheBackend
  [PR #458](https://github.com/aai-institute/pyDVL/pull/458)
- New influence function interface `InfluenceFunctionModel`
- Data parallel computation with `DaskInfluenceCalculator`
  [PR #26](https://github.com/aai-institute/pyDVL/issues/26)
- Sequential batch-wise computation and write to disk with 
  `SequentialInfluenceCalculator` 
  [PR #377](https://github.com/aai-institute/pyDVL/issues/377)
- Adapt notebooks to new influence abstractions
  [PR #430](https://github.com/aai-institute/pyDVL/issues/430)

### Changed

- Refactor and simplify caching implementation 
  [PR #458](https://github.com/aai-institute/pyDVL/pull/458)
- Simplify display of computation progress
  [PR #466](https://github.com/aai-institute/pyDVL/pull/466)
- Improve readme and explain better the examples
  [PR #465](https://github.com/aai-institute/pyDVL/pull/465)
- Simplify and improve tests, add CodeCov code coverage
  [PR #429](https://github.com/aai-institute/pyDVL/pull/429)
- **Breaking Changes**
  - Removed `compute_influences` and all related code.
    Replaced by new `InfluenceFunctionModel` interface. Removed modules:
    - influence.general
    - influence.inversion
    - influence.twice_differentiable
    - influence.torch.torch_differentiable

### Fixed
- Import bug in README [PR #457](https://github.com/aai-institute/pyDVL/issues/457)

## 0.7.1 - 🆕 New methods, bug fixes and improvements for local tests 🐞🧪

### Added

- New method: Class-wise Shapley values
  [PR #338](https://github.com/aai-institute/pyDVL/pull/338)
- New method: Data-OOB by @BastienZim 
  [PR #426](https://github.com/aai-institute/pyDVL/pull/426), 
  [PR $431](https://github.com/aai-institute/pyDVL/pull/431)
- Added `AntitheticPermutationSampler`
  [PR #439](https://github.com/aai-institute/pyDVL/pull/439)
- Faster semi-value computation with per-index check of stopping criteria (optional)
  [PR #437](https://github.com/aai-institute/pyDVL/pull/437)

### Changed

- No longer using docker within tests to start a memcached server
  [PR #444](https://github.com/aai-institute/pyDVL/pull/444)
- Using pytest-xdist for faster local tests
  [PR #440](https://github.com/aai-institute/pyDVL/pull/440)
- Improvements and fixes to notebooks
  [PR #436](https://github.com/aai-institute/pyDVL/pull/436)
- Refactoring of parallel module. Old imports will stop working in v0.9.0
  [PR #421](https://github.com/aai-institute/pyDVL/pull/421)

### Fixed

- Fix initialization of `data_names` in `ValuationResult.zeros()`
  [PR #443](https://github.com/aai-institute/pyDVL/pull/443)


## 0.7.0 - 📚🆕 Documentation and IF overhaul, new methods and bug fixes 💥🐞

This is our first β release! We have worked hard to deliver improvements across
the board, with a focus on documentation and usability. We have also reworked
the internals of the `influence` module, improved parallelism and handling of
randomness.

### Added

- Implemented solving the Hessian equation via spectral low-rank approximation
  [PR #365](https://github.com/aai-institute/pyDVL/pull/365)
- Enabled parallel computation for Leave-One-Out values
  [PR #406](https://github.com/aai-institute/pyDVL/pull/406)
- Added more abbreviations to documentation
  [PR #415](https://github.com/aai-institute/pyDVL/pull/415)
- Added seed to functions from `pydvl.utils.numeric`, `pydvl.value.shapley` and
  `pydvl.value.semivalues`. Introduced new type `Seed` and conversion function 
  `ensure_seed_sequence`.
  [PR #396](https://github.com/aai-institute/pyDVL/pull/396)
- Added `batch_size` parameter to `compute_banzhaf_semivalues`,
  `compute_beta_shapley_semivalues`, `compute_shapley_semivalues` and
  `compute_generic_semivalues`.
  [PR #428](https://github.com/aai-institute/pyDVL/pull/428)
- Added classwise Shapley as proposed by (Schoch et al. 2021)
  [https://arxiv.org/abs/2211.06800]
  [PR #338](https://github.com/aai-institute/pyDVL/pull/338)

### Changed

- Replaced sphinx with mkdocs for documentation. Major overhaul of documentation
  [PR #352](https://github.com/aai-institute/pyDVL/pull/352)
- Made ray an optional dependency, relying on joblib as default parallel backend
  [PR #408](https://github.com/aai-institute/pyDVL/pull/408)
- Decoupled `ray.init` from `ParallelConfig` 
  [PR #373](https://github.com/aai-institute/pyDVL/pull/383)
- **Breaking Changes**
  - Signature change: return information about Hessian inversion from
    `compute_influence_factors`
    [PR #375](https://github.com/aai-institute/pyDVL/pull/376)
  - Major changes to IF interface and functionality. Foundation for a framework
    abstraction for IF computation.
    [PR #278](https://github.com/aai-institute/pyDVL/pull/278)
    [PR #394](https://github.com/aai-institute/pyDVL/pull/394)
  - Renamed `semivalues` to `compute_generic_semivalues`
    [PR #413](https://github.com/aai-institute/pyDVL/pull/413)
  - New `joblib` backend as default instead of ray. Simplify MapReduceJob.
    [PR #355](https://github.com/aai-institute/pyDVL/pull/355)
  - Bump torch dependency for influence package to 2.0
    [PR #365](https://github.com/aai-institute/pyDVL/pull/365)

### Fixed

- Fixes to parallel computation of generic semi-values: properly handle all
  samplers and stopping criteria, irrespective of parallel backend.
  [PR #372](https://github.com/aai-institute/pyDVL/pull/372)
- Optimises memory usage in IF calculation
  [PR #375](https://github.com/aai-institute/pyDVL/pull/376)
- Fix adding valuation results with overlapping indices and different lengths
  [PR #370](https://github.com/aai-institute/pyDVL/pull/370)
- Fixed bugs in conjugate gradient and `linear_solve`
  [PR #358](https://github.com/aai-institute/pyDVL/pull/358)
- Fix installation of dev requirements for Python3.10
  [PR #382](https://github.com/aai-institute/pyDVL/pull/382)
- Improvements to IF documentation
  [PR #371](https://github.com/aai-institute/pyDVL/pull/371)

## 0.6.1 - 🏗 Bug fixes and small improvements

- Fix parsing keyword arguments of `compute_semivalues` dispatch function
  [PR #333](https://github.com/aai-institute/pyDVL/pull/333)
- Create new `RayExecutor` class based on the concurrent.futures API,
  use the new class to fix an issue with Truncated Monte Carlo Shapley
  (TMCS) starting too many processes and dying, plus other small changes
  [PR #329](https://github.com/aai-institute/pyDVL/pull/329)
- Fix creation of GroupedDataset objects using the `from_arrays`
  and `from_sklearn` class methods 
  [PR #324](https://github.com/aai-institute/pyDVL/pull/334)
- Fix release job not triggering on CI when a new tag is pushed
  [PR #331](https://github.com/aai-institute/pyDVL/pull/331)
- Added alias `ApproShapley` from Castro et al. 2009 for permutation Shapley
  [PR #332](https://github.com/aai-institute/pyDVL/pull/332)

## 0.6.0 - 🆕 New algorithms, cleanup and bug fixes 🏗

- Fixes in `ValuationResult`: bugs around data names, semantics of
  `empty()`, new method `zeros()` and normalised random values
  [PR #327](https://github.com/aai-institute/pyDVL/pull/327)
- **New method**: Implements generalised semi-values for data valuation,
  including Data Banzhaf and Beta Shapley, with configurable sampling strategies
  [PR #319](https://github.com/aai-institute/pyDVL/pull/319)
- Adds kwargs parameter to `from_array` and `from_sklearn` Dataset and
  GroupedDataset class methods
  [PR #316](https://github.com/aai-institute/pyDVL/pull/316)
- PEP-561 conformance: added `py.typed`
  [PR #307](https://github.com/aai-institute/pyDVL/pull/307)
- Removed default non-negativity constraint on least core subsidy
  and added instead a `non_negative_subsidy` boolean flag.
  Renamed `options` to `solver_options` and pass it as dict.
  Change default least-core solver to SCS with 10000 max_iters.
  [PR #304](https://github.com/aai-institute/pyDVL/pull/304)
- Cleanup: removed unnecessary decorator `@unpackable`
  [PR #233](https://github.com/aai-institute/pyDVL/pull/233)
- Stopping criteria: fixed problem with `StandardError` and enable proper
  composition of index convergence statuses. Fixed a bug with `n_jobs` in
  `truncated_montecarlo_shapley`.
  [PR #300](https://github.com/aai-institute/pyDVL/pull/300) and
  [PR #305](https://github.com/aai-institute/pyDVL/pull/305)
- Shuffling code around to allow for simpler user imports, some cleanup and
  documentation fixes.
  [PR #284](https://github.com/aai-institute/pyDVL/pull/284)
- **Bug fix**: Warn instead of raising an error when `n_iterations`
  is less than the size of the dataset in Monte Carlo Least Core
  [PR #281](https://github.com/aai-institute/pyDVL/pull/281)

## 0.5.0 - 💥 Fixes, nicer interfaces and... more breaking changes 😒

- Fixed parallel and antithetic Owen sampling for Shapley values. Simplified
  and extended tests.
  [PR #267](https://github.com/aai-institute/pyDVL/pull/267)
- Added `Scorer` class for a cleaner interface. Fixed minor bugs around
  Group-Testing Shapley, added more tests and switched to cvxpy for the solver.
  [PR #264](https://github.com/aai-institute/pyDVL/pull/264)
- Generalised stopping criteria for valuation algorithms. Improved classes
  `ValuationResult` and `Status` with more operations. Some minor issues fixed.
  [PR #252](https://github.com/aai-institute/pyDVL/pull/250)
- Fixed a bug whereby `compute_shapley_values` would only spawn one process when
  using `n_jobs=-1` and Monte Carlo methods.
  [PR #270](https://github.com/aai-institute/pyDVL/pull/270)
- Bugfix in `RayParallelBackend`: wrong semantics for `kwargs`.
  [PR #268](https://github.com/aai-institute/pyDVL/pull/268)
- Splitting of problem preparation and solution in Least-Core computation.
  Umbrella function for LC methods.
  [PR #257](https://github.com/aai-institute/pyDVL/pull/257) 
- Operations on `ValuationResult` and `Status` and some cleanup
  [PR #248](https://github.com/aai-institute/pyDVL/pull/248)
- **Bug fix and minor improvements**: Fixes bug in TMCS with remote Ray cluster,
  raises an error for dummy sequential parallel backend with TMCS, clones model
  inside `Utility` before fitting by default, with flag `clone_before_fit` 
  to disable it, catches all warnings in `Utility` when `show_warnings` is 
  `False`. Adds Miner and Gloves toy games utilities
  [PR #247](https://github.com/aai-institute/pyDVL/pull/247)

## 0.4.0 - 🏭💥 New algorithms and more breaking changes

- GH action to mark issues as stale
  [PR #201](https://github.com/aai-institute/pyDVL/pull/201)
- Disabled caching of Utility values as well as repeated evaluations by default
  [PR #211](https://github.com/aai-institute/pyDVL/pull/211)
- Test and officially support Python version 3.9 and 3.10 
  [PR #208](https://github.com/aai-institute/pyDVL/pull/208)
- **Breaking change:** Introduces a class ValuationResult to gather and inspect
  results from all valuation algorithms
  [PR #214](https://github.com/aai-institute/pyDVL/pull/214)
- Fixes bug in Influence calculation with multidimensional input and adds new
  example notebook
  [PR #195](https://github.com/aai-institute/pyDVL/pull/195)
- **Breaking change**: Passes the input to `MapReduceJob` at initialization,
  removes `chunkify_inputs` argument from `MapReduceJob`, removes `n_runs`
  argument from `MapReduceJob`, calls the parallel backend's `put()` method for
  each generated chunk in `_chunkify()`, renames ParallelConfig's `num_workers`
  attribute to `n_local_workers`, fixes a bug in `MapReduceJob`'s chunkification
  when `n_runs` >= `n_jobs`, and defines a sequential parallel backend to run
  all jobs in the current thread
  [PR #232](https://github.com/aai-institute/pyDVL/pull/232)
- **New method**: Implements exact and monte carlo Least Core for data valuation,
  adds `from_arrays()` class method to the `Dataset` and `GroupedDataset`
  classes, adds `extra_values` argument to `ValuationResult`, adds
  `compute_removal_score()` and `compute_random_removal_score()` helper functions
  [PR #237](https://github.com/aai-institute/pyDVL/pull/237)
- **New method**: Group Testing Shapley for valuation, from _Jia et al. 2019_
  [PR #240](https://github.com/aai-institute/pyDVL/pull/240)
- Fixes bug in ray initialization in `RayParallelBackend` class
  [PR #239](https://github.com/aai-institute/pyDVL/pull/239)
- Implements "Egalitarian Least Core", adds [cvxpy](https://www.cvxpy.org/) as a
  dependency and uses it instead of scipy as optimizer
  [PR #243](https://github.com/aai-institute/pyDVL/pull/243)

## 0.3.0 - 💥 Breaking changes

- Simplified and fixed powerset sampling and testing
  [PR #181](https://github.com/aai-institute/pyDVL/pull/181)
- Simplified and fixed publishing to PyPI from CI
  [PR #183](https://github.com/aai-institute/pyDVL/pull/183)
- Fixed bug in release script and updated contributing docs.
  [PR #184](https://github.com/aai-institute/pyDVL/pull/184)
- Added Pull Request template
  [PR #185](https://github.com/aai-institute/pyDVL/pull/185)
- Modified Pull Request template to automatically link PR to issue
  [PR ##186](https://github.com/aai-institute/pyDVL/pull/186)
- First implementation of Owen Sampling, squashed scores, better testing
  [PR #194](https://github.com/aai-institute/pyDVL/pull/194)
- Improved documentation on caching, Shapley, caveats of values, bibtex
  [PR #194](https://github.com/aai-institute/pyDVL/pull/194)
- **Breaking change:** Rearranging of modules to accommodate for new methods
  [PR #194](https://github.com/aai-institute/pyDVL/pull/194)


## 0.2.0 - 📚 Better docs

Mostly API documentation and notebooks, plus some bugfixes.

### Added

In [PR #161](https://github.com/aai-institute/pyDVL/pull/161):
- Support for $$ math in sphinx docs.
- Usage of sphinx extension for external links (introducing new directives like
  `:gh:`, `:issue:` and `:tfl:` to construct standardised links to external
  resources).
- Only update auto-generated documentation files if there are changes. Some
  minor additions to `update_docs.py`.
- Parallelization of exact combinatorial Shapley.
- Integrated KNN shapley into the main interface `compute_shapley_values`.

### Changed

In [PR #161](https://github.com/aai-institute/pyDVL/pull/161):
- Improved main docs and Shapley notebooks. Added or fixed many docstrings,
  readme and documentation for contributors. Typos, grammar and style in code,
  documentation and notebooks.
- Internal renaming and rearranging in the parallelization and caching modules.

### Fixed

- Bug in random matrix generation
  [PR #161](https://github.com/aai-institute/pyDVL/pull/161).
- Bugs in MapReduceJob's `_chunkify` and `_backpressure` methods
  [PR #176](https://github.com/aai-institute/pyDVL/pull/176).


## 0.1.0 - 🎉 first release

This is very first release of pyDVL.

It contains:

- Data Valuation Methods:

  - Leave-One-Out
  - Influence Functions
  - Shapley:
    - Exact Permutation and Combinatorial
    - Montecarlo Permutation and Combinatorial
    - Truncated Montecarlo Permutation
- Caching of results with Memcached
- Parallelization of computations with Ray
- Documentation
- Notebooks containing examples of different use cases
<|MERGE_RESOLUTION|>--- conflicted
+++ resolved
@@ -24,16 +24,9 @@
 
 ### Miscellaneous
 
-<<<<<<< HEAD
-- Bump versions of CI actions to avoid warnings 
-  [PR #502](https://github.com/aai-institute/pyDVL/pull/502)
-- Add Python Version 3.11 to supported versions 
-  [PR #510](https://github.com/aai-institute/pyDVL/pull/510)
-=======
 - Bump versions of CI actions to avoid warnings [PR #502](https://github.com/aai-institute/pyDVL/pull/502)
 - Add Python Version 3.11 to supported versions [PR #510](https://github.com/aai-institute/pyDVL/pull/510)
 - Documentation improvements and cleanup [PR #521](https://github.com/aai-institute/pyDVL/pull/521)
->>>>>>> 9176845d
 
 ## 0.8.1 - 🆕 🏗  New method and notebook, Games with exact shapley values, bug fixes and cleanup
 
