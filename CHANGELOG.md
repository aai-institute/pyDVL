--- conflicted
+++ resolved
@@ -4,15 +4,13 @@
 
 ### Added
 
+- Refactoring group-testing shapley values with new sampler architecture
+  [PR #602](https://github.com/aai-institute/pyDVL/pull/602)
 - Refactoring of least-core data valuation methods with more supported sampling methods
   and consistent interface.
   [PR #580](https://github.com/aai-institute/pyDVL/pull/580)
 - Refactoring of owen shapley valuation with new sampler architecture
   [PR #597](https://github.com/aai-institute/pyDVL/pull/597)
-<<<<<<< HEAD
-- Refactoring group-testing shapley values with new sampler architecture
-  [PR #602](https://github.com/aai-institute/pyDVL/pull/602)
-=======
 - New method `InverseHarmonicMeanInfluence`, implementation for the paper
   `DataInf: Efficiently Estimating Data Influence in LoRA-tuned LLMs and
     Diffusion Models`
@@ -28,7 +26,6 @@
 - Extend `NystroemSketchInfluence` with block-diagonal and Gauss-Newton
   approximation
   [PR #596](https://github.com/aai-institute/pyDVL/pull/596)
->>>>>>> 5540fd47
 
 ### Fixed
 
@@ -36,16 +33,12 @@
   as the probability of an element being sampled
   [PR #597](https://github.com/aai-institute/pyDVL/pull/597)
 
-<<<<<<< HEAD
 
 ### Changed
 
 - Use tighter bounds for the calculation of the minimal sample size that guarantees
   an epsilon-delta approximation in group testing (Jia et al. 2023)
   [PR #602](https://github.com/aai-institute/pyDVL/pull/602)
-=======
-## Changed
-
 - **Breaking Changes**
   - Rename parameter `hessian_regularization` of `DirectInfluence`
     to `regularization` and change the type annotation to allow
@@ -106,7 +99,6 @@
 - `FutureWarning` for `ParallelConfig` constantly raised without actually
   instantiating the object
   [PR #562](https://github.com/aai-institute/pyDVL/pull/562)
->>>>>>> 5540fd47
 
 ## 0.9.0 - 🆕 New methods, better docs and bugfixes 📚🐞
 
