# Changelog

## Unreleased

- Fixed parallel and antithetic Owen sampling for Shapley values. Simplified
  and extended tests.
  [PR #267](https://github.com/appliedAI-Initiative/pyDVL/pull/267)
- Added `Scorer` class for a cleaner interface. Fix minor bugs around
<<<<<<< HEAD
  Group-Testing Shapley and add more tests.
=======
  Group-Testing Shapley and switched to cvxpy for the constraint solver.
>>>>>>> 783b0a04
  [PR #264](https://github.com/appliedAI-Initiative/pyDVL/pull/264)
- Generalised stopping criteria for valuation algorithms. Improved classes
  `ValuationResult` and `Status` with more operations. Some minor issues fixed.
  [PR #252](https://github.com/appliedAI-Initiative/pyDVL/pull/250)
<<<<<<< HEAD
- Operations on `ValuationResult` and `Status` and cleanup
  [PR #248](https://github.com/appliedAI-Initiative/pyDVL/pull/248)
- Splitting of problem preparation and solution in Least Core computation.
  Umbrella function for LC methods.
  [PR #257](https://github.com/appliedAI-Initiative/pyDVL/pull/257)
=======
- Fixed a bug whereby `compute_shapley_values` would only spawn one process when
  using `n_jobs=-1` and Monte Carlo methods.
  [PR #270](https://github.com/appliedAI-Initiative/pyDVL/pull/270)
- Bugfix in `RayParallelBackend`: wrong semantics for `kwargs`.
  [PR #268](https://github.com/appliedAI-Initiative/pyDVL/pull/268)
- Splitting of problem preparation and solution in Least-Core computation.
  Umbrella function for LC methods.
  [PR #257](https://github.com/appliedAI-Initiative/pyDVL/pull/257) 
- Operations on `ValuationResult` and `Status` and some cleanup
  [PR #248](https://github.com/appliedAI-Initiative/pyDVL/pull/248)
>>>>>>> 783b0a04
- **Bug fix and minor improvements**: Fixes bug in TMCS with remote Ray cluster,
  raises an error for dummy sequential parallel backend with TMCS, clones model
  inside `Utility` before fitting by default, with flag `clone_before_fit` 
  to disable it, catches all warnings in `Utility` when `show_warnings` is 
  `False`. Adds Miner and Gloves toy games utilities
  [PR #247](https://github.com/appliedAI-Initiative/pyDVL/pull/247)

## 0.4.0 - 🏭💥 New algorithms and more breaking changes

- GH action to mark issues as stale
  [PR #201](https://github.com/appliedAI-Initiative/pyDVL/pull/201)
- Disabled caching of Utility values as well as repeated evaluations by default
  [PR #211](https://github.com/appliedAI-Initiative/pyDVL/pull/211)
- Test and officially support Python version 3.9 and 3.10 
  [PR #208](https://github.com/appliedAI-Initiative/pyDVL/pull/208)
- **Breaking change:** Introduces a class ValuationResult to gather and inspect
  results from all valuation algorithms
  [PR #214](https://github.com/appliedAI-Initiative/pyDVL/pull/214)
- Fixes bug in Influence calculation with multidimensional input and adds new
  example notebook
  [PR #195](https://github.com/appliedAI-Initiative/pyDVL/pull/195)
- **Breaking change**: Passes the input to `MapReduceJob` at initialization,
  removes `chunkify_inputs` argument from `MapReduceJob`, removes `n_runs`
  argument from `MapReduceJob`, calls the parallel backend's `put()` method for
  each generated chunk in `_chunkify()`, renames ParallelConfig's `num_workers`
  attribute to `n_local_workers`, fixes a bug in `MapReduceJob`'s chunkification
  when `n_runs` >= `n_jobs`, and defines a sequential parallel backend to run
  all jobs in the current thread
  [PR #232](https://github.com/appliedAI-Initiative/pyDVL/pull/232)
- **New method**: Implements exact and monte carlo Least Core for data valuation,
  adds `from_arrays()` class method to the `Dataset` and `GroupedDataset`
  classes, adds `extra_values` argument to `ValuationResult`, adds
  `compute_removal_score()` and `compute_random_removal_score()` helper functions
  [PR #237](https://github.com/appliedAI-Initiative/pyDVL/pull/237)
- **New method**: Group Testing Shapley for valuation, from _Jia et al. 2019_
  [PR #240](https://github.com/appliedAI-Initiative/pyDVL/pull/240)
- Fixes bug in ray initialization in `RayParallelBackend` class
  [PR #239](https://github.com/appliedAI-Initiative/pyDVL/pull/239)
- Implements "Egalitarian Least Core", adds [cvxpy](https://www.cvxpy.org/) as a
  dependency and uses it instead of scipy as optimizer
  [PR #243](https://github.com/appliedAI-Initiative/pyDVL/pull/243)

## 0.3.0 - 💥 Breaking changes

- Simplified and fixed powerset sampling and testing
  [PR #181](https://github.com/appliedAI-Initiative/pyDVL/pull/181)
- Simplified and fixed publishing to PyPI from CI
  [PR #183](https://github.com/appliedAI-Initiative/pyDVL/pull/183)
- Fixed bug in release script and updated contributing docs.
  [PR #184](https://github.com/appliedAI-Initiative/pyDVL/pull/184)
- Added Pull Request template
  [PR #185](https://github.com/appliedAI-Initiative/pyDVL/pull/185)
- Modified Pull Request template to automatically link PR to issue
  [PR ##186](https://github.com/appliedAI-Initiative/pyDVL/pull/186)
- First implementation of Owen Sampling, squashed scores, better testing
  [PR #194](https://github.com/appliedAI-Initiative/pyDVL/pull/194)
- Improved documentation on caching, Shapley, caveats of values, bibtex
  [PR #194](https://github.com/appliedAI-Initiative/pyDVL/pull/194)
- **Breaking change:** Rearranging of modules to accommodate for new methods
  [PR #194](https://github.com/appliedAI-Initiative/pyDVL/pull/194)


## 0.2.0 - 📚 Better docs

Mostly API documentation and notebooks, plus some bugfixes.

### Added

In [PR #161](https://github.com/appliedAI-Initiative/pyDVL/pull/161):
- Support for $$ math in sphinx docs.
- Usage of sphinx extension for external links (introducing new directives like
  `:gh:`, `:issue:` and `:tfl:` to construct standardised links to external
  resources).
- Only update auto-generated documentation files if there are changes. Some
  minor additions to `update_docs.py`.
- Parallelization of exact combinatorial Shapley.
- Integrated KNN shapley into the main interface `compute_shapley_values`.

### Changed

In [PR #161](https://github.com/appliedAI-Initiative/pyDVL/pull/161):
- Improved main docs and Shapley notebooks. Added or fixed many docstrings,
  readme and documentation for contributors. Typos, grammar and style in code,
  documentation and notebooks.
- Internal renaming and rearranging in the parallelization and caching modules.

### Fixed

- Bug in random matrix generation
  [PR #161](https://github.com/appliedAI-Initiative/pyDVL/pull/161).
- Bugs in MapReduceJob's `_chunkify` and `_backpressure` methods
  [PR #176](https://github.com/appliedAI-Initiative/pyDVL/pull/176).


## 0.1.0 - 🎉 first release

This is very first release of pyDVL.

It contains:

- Data Valuation Methods:

  - Leave-One-Out
  - Influence Functions
  - Shapley:
    - Exact Permutation and Combinatorial
    - Montecarlo Permutation and Combinatorial
    - Truncated Montecarlo Permutation
- Caching of results with Memcached
- Parallelization of computations with Ray
- Documentation
- Notebooks containing examples of different use cases<|MERGE_RESOLUTION|>--- conflicted
+++ resolved
@@ -5,23 +5,12 @@
 - Fixed parallel and antithetic Owen sampling for Shapley values. Simplified
   and extended tests.
   [PR #267](https://github.com/appliedAI-Initiative/pyDVL/pull/267)
-- Added `Scorer` class for a cleaner interface. Fix minor bugs around
-<<<<<<< HEAD
-  Group-Testing Shapley and add more tests.
-=======
-  Group-Testing Shapley and switched to cvxpy for the constraint solver.
->>>>>>> 783b0a04
+- Added `Scorer` class for a cleaner interface. Fixed minor bugs around
+  Group-Testing Shapley, added more tests and switched to cvxpy for the solver.
   [PR #264](https://github.com/appliedAI-Initiative/pyDVL/pull/264)
 - Generalised stopping criteria for valuation algorithms. Improved classes
   `ValuationResult` and `Status` with more operations. Some minor issues fixed.
   [PR #252](https://github.com/appliedAI-Initiative/pyDVL/pull/250)
-<<<<<<< HEAD
-- Operations on `ValuationResult` and `Status` and cleanup
-  [PR #248](https://github.com/appliedAI-Initiative/pyDVL/pull/248)
-- Splitting of problem preparation and solution in Least Core computation.
-  Umbrella function for LC methods.
-  [PR #257](https://github.com/appliedAI-Initiative/pyDVL/pull/257)
-=======
 - Fixed a bug whereby `compute_shapley_values` would only spawn one process when
   using `n_jobs=-1` and Monte Carlo methods.
   [PR #270](https://github.com/appliedAI-Initiative/pyDVL/pull/270)
@@ -32,7 +21,6 @@
   [PR #257](https://github.com/appliedAI-Initiative/pyDVL/pull/257) 
 - Operations on `ValuationResult` and `Status` and some cleanup
   [PR #248](https://github.com/appliedAI-Initiative/pyDVL/pull/248)
->>>>>>> 783b0a04
 - **Bug fix and minor improvements**: Fixes bug in TMCS with remote Ray cluster,
   raises an error for dummy sequential parallel backend with TMCS, clones model
   inside `Utility` before fitting by default, with flag `clone_before_fit` 
