# Changelog

## Unreleased

<<<<<<< HEAD
- Made ray an optional dependency, relying on joblib as default parallel backend
  [PR #408](https://github.com/appliedAI-Initiative/pyDVL/pull/408)
=======
- Enabled parallel computation for Leave-One-Out values
  [PR #406](https://github.com/appliedAI-Initiative/pyDVL/pull/406)
>>>>>>> 418b44ef
- Fixes to parallel computation of generic semi-values: properly handle all
  samplers and stopping criteria, irrespective of parallel backend
  [PR #372](https://github.com/appliedAI-Initiative/pyDVL/pull/372)
- Optimises memory usage in IF calculation
  [PR #375](https://github.com/appliedAI-Initiative/pyDVL/pull/376)
- **Breaking Changes**
  Return information about hessian inversion from compute_influence_factors,
  thus changing signature
  [PR #375](https://github.com/appliedAI-Initiative/pyDVL/pull/376)
- Fix adding valuation results with overlapping indices and different lengths
  [PR #370](https://github.com/appliedAI-Initiative/pyDVL/pull/370)
- Fixed bugs in conjugate gradient and `linear_solve`
  [PR #358](https://github.com/appliedAI-Initiative/pyDVL/pull/358)
- Improvements to IF documentation
  [PR #371](https://github.com/appliedAI-Initiative/pyDVL/pull/371)
- Major changes to IF interface and functionality
  [PR #278](https://github.com/appliedAI-Initiative/pyDVL/pull/278)
  [PR #394](https://github.com/appliedAI-Initiative/pyDVL/pull/394)
- **New Method**: Implements solving the hessian equation via spectral low-rank approximation
  [PR #365](https://github.com/appliedAI-Initiative/pyDVL/pull/365)
- **Breaking Changes**:
  - Add new joblib backend and set it as default
    instead of the ray backend. Simplify the MapReduceJob class.
    [PR #355](https://github.com/appliedAI-Initiative/pyDVL/pull/355)
  - Bump torch dependency for influence package to 2.0 [PR #365](https://github.com/appliedAI-Initiative/pyDVL/pull/365)
- **Bug fix** Fix installation of dev requirements for Python3.10
  [PR #382](https://github.com/appliedAI-Initiative/pyDVL/pull/382)
- Decouple ray.init from ParallelConfig 
  [PR #373](https://github.com/appliedAI-Initiative/pyDVL/pull/383)

## 0.6.1 - 🏗 Bug fixes and small improvement

- Fix parsing keyword arguments of `compute_semivalues` dispatch function
  [PR #333](https://github.com/appliedAI-Initiative/pyDVL/pull/333)
- Create new `RayExecutor` class based on the concurrent.futures API,
  use the new class to fix an issue with Truncated Monte Carlo Shapley
  (TMCS) starting too many processes and dying, plus other small changes
  [PR #329](https://github.com/appliedAI-Initiative/pyDVL/pull/329)
- Fix creation of GroupedDataset objects using the `from_arrays`
  and `from_sklearn` class methods 
  [PR #324](https://github.com/appliedAI-Initiative/pyDVL/pull/334)
- Fix release job not triggering on CI when a new tag is pushed
  [PR #331](https://github.com/appliedAI-Initiative/pyDVL/pull/331)
- Added alias `ApproShapley` from Castro et al. 2009 for permutation Shapley
  [PR #332](https://github.com/appliedAI-Initiative/pyDVL/pull/332)

## 0.6.0 - 🆕 New algorithms, cleanup and bug fixes 🏗

- Fixes in `ValuationResult`: bugs around data names, semantics of
  `empty()`, new method `zeros()` and normalised random values
  [PR #327](https://github.com/appliedAI-Initiative/pyDVL/pull/327)
- **New method**: Implements generalised semi-values for data valuation,
  including Data Banzhaf and Beta Shapley, with configurable sampling strategies
  [PR #319](https://github.com/appliedAI-Initiative/pyDVL/pull/319)
- Adds kwargs parameter to `from_array` and `from_sklearn` Dataset and
  GroupedDataset class methods
  [PR #316](https://github.com/appliedAI-Initiative/pyDVL/pull/316)
- PEP-561 conformance: added `py.typed`
  [PR #307](https://github.com/appliedAI-Initiative/pyDVL/pull/307)
- Removed default non-negativity constraint on least core subsidy
  and added instead a `non_negative_subsidy` boolean flag.
  Renamed `options` to `solver_options` and pass it as dict.
  Change default least-core solver to SCS with 10000 max_iters.
  [PR #304](https://github.com/appliedAI-Initiative/pyDVL/pull/304)
- Cleanup: removed unnecessary decorator `@unpackable`
  [PR #233](https://github.com/appliedAI-Initiative/pyDVL/pull/233)
- Stopping criteria: fixed problem with `StandardError` and enable proper
  composition of index convergence statuses. Fixed a bug with `n_jobs` in
  `truncated_montecarlo_shapley`.
  [PR #300](https://github.com/appliedAI-Initiative/pyDVL/pull/300) and
  [PR #305](https://github.com/appliedAI-Initiative/pyDVL/pull/305)
- Shuffling code around to allow for simpler user imports, some cleanup and
  documentation fixes.
  [PR #284](https://github.com/appliedAI-Initiative/pyDVL/pull/284)
- **Bug fix**: Warn instead of raising an error when `n_iterations`
  is less than the size of the dataset in Monte Carlo Least Core
  [PR #281](https://github.com/appliedAI-Initiative/pyDVL/pull/281)

## 0.5.0 - 💥 Fixes, nicer interfaces and... more breaking changes 😒

- Fixed parallel and antithetic Owen sampling for Shapley values. Simplified
  and extended tests.
  [PR #267](https://github.com/appliedAI-Initiative/pyDVL/pull/267)
- Added `Scorer` class for a cleaner interface. Fixed minor bugs around
  Group-Testing Shapley, added more tests and switched to cvxpy for the solver.
  [PR #264](https://github.com/appliedAI-Initiative/pyDVL/pull/264)
- Generalised stopping criteria for valuation algorithms. Improved classes
  `ValuationResult` and `Status` with more operations. Some minor issues fixed.
  [PR #252](https://github.com/appliedAI-Initiative/pyDVL/pull/250)
- Fixed a bug whereby `compute_shapley_values` would only spawn one process when
  using `n_jobs=-1` and Monte Carlo methods.
  [PR #270](https://github.com/appliedAI-Initiative/pyDVL/pull/270)
- Bugfix in `RayParallelBackend`: wrong semantics for `kwargs`.
  [PR #268](https://github.com/appliedAI-Initiative/pyDVL/pull/268)
- Splitting of problem preparation and solution in Least-Core computation.
  Umbrella function for LC methods.
  [PR #257](https://github.com/appliedAI-Initiative/pyDVL/pull/257) 
- Operations on `ValuationResult` and `Status` and some cleanup
  [PR #248](https://github.com/appliedAI-Initiative/pyDVL/pull/248)
- **Bug fix and minor improvements**: Fixes bug in TMCS with remote Ray cluster,
  raises an error for dummy sequential parallel backend with TMCS, clones model
  inside `Utility` before fitting by default, with flag `clone_before_fit` 
  to disable it, catches all warnings in `Utility` when `show_warnings` is 
  `False`. Adds Miner and Gloves toy games utilities
  [PR #247](https://github.com/appliedAI-Initiative/pyDVL/pull/247)

## 0.4.0 - 🏭💥 New algorithms and more breaking changes

- GH action to mark issues as stale
  [PR #201](https://github.com/appliedAI-Initiative/pyDVL/pull/201)
- Disabled caching of Utility values as well as repeated evaluations by default
  [PR #211](https://github.com/appliedAI-Initiative/pyDVL/pull/211)
- Test and officially support Python version 3.9 and 3.10 
  [PR #208](https://github.com/appliedAI-Initiative/pyDVL/pull/208)
- **Breaking change:** Introduces a class ValuationResult to gather and inspect
  results from all valuation algorithms
  [PR #214](https://github.com/appliedAI-Initiative/pyDVL/pull/214)
- Fixes bug in Influence calculation with multidimensional input and adds new
  example notebook
  [PR #195](https://github.com/appliedAI-Initiative/pyDVL/pull/195)
- **Breaking change**: Passes the input to `MapReduceJob` at initialization,
  removes `chunkify_inputs` argument from `MapReduceJob`, removes `n_runs`
  argument from `MapReduceJob`, calls the parallel backend's `put()` method for
  each generated chunk in `_chunkify()`, renames ParallelConfig's `num_workers`
  attribute to `n_local_workers`, fixes a bug in `MapReduceJob`'s chunkification
  when `n_runs` >= `n_jobs`, and defines a sequential parallel backend to run
  all jobs in the current thread
  [PR #232](https://github.com/appliedAI-Initiative/pyDVL/pull/232)
- **New method**: Implements exact and monte carlo Least Core for data valuation,
  adds `from_arrays()` class method to the `Dataset` and `GroupedDataset`
  classes, adds `extra_values` argument to `ValuationResult`, adds
  `compute_removal_score()` and `compute_random_removal_score()` helper functions
  [PR #237](https://github.com/appliedAI-Initiative/pyDVL/pull/237)
- **New method**: Group Testing Shapley for valuation, from _Jia et al. 2019_
  [PR #240](https://github.com/appliedAI-Initiative/pyDVL/pull/240)
- Fixes bug in ray initialization in `RayParallelBackend` class
  [PR #239](https://github.com/appliedAI-Initiative/pyDVL/pull/239)
- Implements "Egalitarian Least Core", adds [cvxpy](https://www.cvxpy.org/) as a
  dependency and uses it instead of scipy as optimizer
  [PR #243](https://github.com/appliedAI-Initiative/pyDVL/pull/243)

## 0.3.0 - 💥 Breaking changes

- Simplified and fixed powerset sampling and testing
  [PR #181](https://github.com/appliedAI-Initiative/pyDVL/pull/181)
- Simplified and fixed publishing to PyPI from CI
  [PR #183](https://github.com/appliedAI-Initiative/pyDVL/pull/183)
- Fixed bug in release script and updated contributing docs.
  [PR #184](https://github.com/appliedAI-Initiative/pyDVL/pull/184)
- Added Pull Request template
  [PR #185](https://github.com/appliedAI-Initiative/pyDVL/pull/185)
- Modified Pull Request template to automatically link PR to issue
  [PR ##186](https://github.com/appliedAI-Initiative/pyDVL/pull/186)
- First implementation of Owen Sampling, squashed scores, better testing
  [PR #194](https://github.com/appliedAI-Initiative/pyDVL/pull/194)
- Improved documentation on caching, Shapley, caveats of values, bibtex
  [PR #194](https://github.com/appliedAI-Initiative/pyDVL/pull/194)
- **Breaking change:** Rearranging of modules to accommodate for new methods
  [PR #194](https://github.com/appliedAI-Initiative/pyDVL/pull/194)


## 0.2.0 - 📚 Better docs

Mostly API documentation and notebooks, plus some bugfixes.

### Added

In [PR #161](https://github.com/appliedAI-Initiative/pyDVL/pull/161):
- Support for $$ math in sphinx docs.
- Usage of sphinx extension for external links (introducing new directives like
  `:gh:`, `:issue:` and `:tfl:` to construct standardised links to external
  resources).
- Only update auto-generated documentation files if there are changes. Some
  minor additions to `update_docs.py`.
- Parallelization of exact combinatorial Shapley.
- Integrated KNN shapley into the main interface `compute_shapley_values`.

### Changed

In [PR #161](https://github.com/appliedAI-Initiative/pyDVL/pull/161):
- Improved main docs and Shapley notebooks. Added or fixed many docstrings,
  readme and documentation for contributors. Typos, grammar and style in code,
  documentation and notebooks.
- Internal renaming and rearranging in the parallelization and caching modules.

### Fixed

- Bug in random matrix generation
  [PR #161](https://github.com/appliedAI-Initiative/pyDVL/pull/161).
- Bugs in MapReduceJob's `_chunkify` and `_backpressure` methods
  [PR #176](https://github.com/appliedAI-Initiative/pyDVL/pull/176).


## 0.1.0 - 🎉 first release

This is very first release of pyDVL.

It contains:

- Data Valuation Methods:

  - Leave-One-Out
  - Influence Functions
  - Shapley:
    - Exact Permutation and Combinatorial
    - Montecarlo Permutation and Combinatorial
    - Truncated Montecarlo Permutation
- Caching of results with Memcached
- Parallelization of computations with Ray
- Documentation
- Notebooks containing examples of different use cases<|MERGE_RESOLUTION|>--- conflicted
+++ resolved
@@ -2,13 +2,10 @@
 
 ## Unreleased
 
-<<<<<<< HEAD
 - Made ray an optional dependency, relying on joblib as default parallel backend
   [PR #408](https://github.com/appliedAI-Initiative/pyDVL/pull/408)
-=======
 - Enabled parallel computation for Leave-One-Out values
   [PR #406](https://github.com/appliedAI-Initiative/pyDVL/pull/406)
->>>>>>> 418b44ef
 - Fixes to parallel computation of generic semi-values: properly handle all
   samplers and stopping criteria, irrespective of parallel backend
   [PR #372](https://github.com/appliedAI-Initiative/pyDVL/pull/372)
@@ -27,13 +24,15 @@
 - Major changes to IF interface and functionality
   [PR #278](https://github.com/appliedAI-Initiative/pyDVL/pull/278)
   [PR #394](https://github.com/appliedAI-Initiative/pyDVL/pull/394)
-- **New Method**: Implements solving the hessian equation via spectral low-rank approximation
+- **New Method**: Implements solving the hessian equation via spectral low-rank
+  approximation
   [PR #365](https://github.com/appliedAI-Initiative/pyDVL/pull/365)
 - **Breaking Changes**:
   - Add new joblib backend and set it as default
     instead of the ray backend. Simplify the MapReduceJob class.
     [PR #355](https://github.com/appliedAI-Initiative/pyDVL/pull/355)
-  - Bump torch dependency for influence package to 2.0 [PR #365](https://github.com/appliedAI-Initiative/pyDVL/pull/365)
+  - Bump torch dependency for influence package to 2.0
+    [PR #365](https://github.com/appliedAI-Initiative/pyDVL/pull/365)
 - **Bug fix** Fix installation of dev requirements for Python3.10
   [PR #382](https://github.com/appliedAI-Initiative/pyDVL/pull/382)
 - Decouple ray.init from ParallelConfig 
