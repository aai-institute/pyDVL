# Changelog

## Unreleased

<<<<<<< HEAD
- Removed default non-negativity constraint on least core subsidy
  and added instead a `non_negative_subsidy` boolean flag.
  Renamed `options` to `solver_options` and pass it as dict.
  Change default least core solver to SCS with 10000 max_iters.
  [PR #304](https://github.com/appliedAI-Initiative/pyDVL/pull/304)
=======
- Cleanup: removed unnecessary decorator `@unpackable`
  [PR #233](https://github.com/appliedAI-Initiative/pyDVL/pull/233)
>>>>>>> b1dad78a
- Stopping criteria: fixed problem with `StandardError` and enable proper composition
  of index convergence statuses. Fixed a bug with `n_jobs` in
  `truncated_montecarlo_shapley`.
  [PR #300](https://github.com/appliedAI-Initiative/pyDVL/pull/300)
- Shuffling code around to allow for simpler user imports, some cleanup and
  documentation fixes.
  [PR #284](https://github.com/appliedAI-Initiative/pyDVL/pull/284)
- **Bug fix**: Warn instead of raising an error when `n_iterations`
  is less than the size of the dataset in Monte Carlo Least Core
  [PR #281](https://github.com/appliedAI-Initiative/pyDVL/pull/281)

## 0.5.0 - 💥 Fixes, nicer interfaces and... more breaking changes 😒

- Fixed parallel and antithetic Owen sampling for Shapley values. Simplified
  and extended tests.
  [PR #267](https://github.com/appliedAI-Initiative/pyDVL/pull/267)
- Added `Scorer` class for a cleaner interface. Fixed minor bugs around
  Group-Testing Shapley, added more tests and switched to cvxpy for the solver.
  [PR #264](https://github.com/appliedAI-Initiative/pyDVL/pull/264)
- Generalised stopping criteria for valuation algorithms. Improved classes
  `ValuationResult` and `Status` with more operations. Some minor issues fixed.
  [PR #252](https://github.com/appliedAI-Initiative/pyDVL/pull/250)
- Fixed a bug whereby `compute_shapley_values` would only spawn one process when
  using `n_jobs=-1` and Monte Carlo methods.
  [PR #270](https://github.com/appliedAI-Initiative/pyDVL/pull/270)
- Bugfix in `RayParallelBackend`: wrong semantics for `kwargs`.
  [PR #268](https://github.com/appliedAI-Initiative/pyDVL/pull/268)
- Splitting of problem preparation and solution in Least-Core computation.
  Umbrella function for LC methods.
  [PR #257](https://github.com/appliedAI-Initiative/pyDVL/pull/257) 
- Operations on `ValuationResult` and `Status` and some cleanup
  [PR #248](https://github.com/appliedAI-Initiative/pyDVL/pull/248)
- **Bug fix and minor improvements**: Fixes bug in TMCS with remote Ray cluster,
  raises an error for dummy sequential parallel backend with TMCS, clones model
  inside `Utility` before fitting by default, with flag `clone_before_fit` 
  to disable it, catches all warnings in `Utility` when `show_warnings` is 
  `False`. Adds Miner and Gloves toy games utilities
  [PR #247](https://github.com/appliedAI-Initiative/pyDVL/pull/247)

## 0.4.0 - 🏭💥 New algorithms and more breaking changes

- GH action to mark issues as stale
  [PR #201](https://github.com/appliedAI-Initiative/pyDVL/pull/201)
- Disabled caching of Utility values as well as repeated evaluations by default
  [PR #211](https://github.com/appliedAI-Initiative/pyDVL/pull/211)
- Test and officially support Python version 3.9 and 3.10 
  [PR #208](https://github.com/appliedAI-Initiative/pyDVL/pull/208)
- **Breaking change:** Introduces a class ValuationResult to gather and inspect
  results from all valuation algorithms
  [PR #214](https://github.com/appliedAI-Initiative/pyDVL/pull/214)
- Fixes bug in Influence calculation with multidimensional input and adds new
  example notebook
  [PR #195](https://github.com/appliedAI-Initiative/pyDVL/pull/195)
- **Breaking change**: Passes the input to `MapReduceJob` at initialization,
  removes `chunkify_inputs` argument from `MapReduceJob`, removes `n_runs`
  argument from `MapReduceJob`, calls the parallel backend's `put()` method for
  each generated chunk in `_chunkify()`, renames ParallelConfig's `num_workers`
  attribute to `n_local_workers`, fixes a bug in `MapReduceJob`'s chunkification
  when `n_runs` >= `n_jobs`, and defines a sequential parallel backend to run
  all jobs in the current thread
  [PR #232](https://github.com/appliedAI-Initiative/pyDVL/pull/232)
- **New method**: Implements exact and monte carlo Least Core for data valuation,
  adds `from_arrays()` class method to the `Dataset` and `GroupedDataset`
  classes, adds `extra_values` argument to `ValuationResult`, adds
  `compute_removal_score()` and `compute_random_removal_score()` helper functions
  [PR #237](https://github.com/appliedAI-Initiative/pyDVL/pull/237)
- **New method**: Group Testing Shapley for valuation, from _Jia et al. 2019_
  [PR #240](https://github.com/appliedAI-Initiative/pyDVL/pull/240)
- Fixes bug in ray initialization in `RayParallelBackend` class
  [PR #239](https://github.com/appliedAI-Initiative/pyDVL/pull/239)
- Implements "Egalitarian Least Core", adds [cvxpy](https://www.cvxpy.org/) as a
  dependency and uses it instead of scipy as optimizer
  [PR #243](https://github.com/appliedAI-Initiative/pyDVL/pull/243)

## 0.3.0 - 💥 Breaking changes

- Simplified and fixed powerset sampling and testing
  [PR #181](https://github.com/appliedAI-Initiative/pyDVL/pull/181)
- Simplified and fixed publishing to PyPI from CI
  [PR #183](https://github.com/appliedAI-Initiative/pyDVL/pull/183)
- Fixed bug in release script and updated contributing docs.
  [PR #184](https://github.com/appliedAI-Initiative/pyDVL/pull/184)
- Added Pull Request template
  [PR #185](https://github.com/appliedAI-Initiative/pyDVL/pull/185)
- Modified Pull Request template to automatically link PR to issue
  [PR ##186](https://github.com/appliedAI-Initiative/pyDVL/pull/186)
- First implementation of Owen Sampling, squashed scores, better testing
  [PR #194](https://github.com/appliedAI-Initiative/pyDVL/pull/194)
- Improved documentation on caching, Shapley, caveats of values, bibtex
  [PR #194](https://github.com/appliedAI-Initiative/pyDVL/pull/194)
- **Breaking change:** Rearranging of modules to accommodate for new methods
  [PR #194](https://github.com/appliedAI-Initiative/pyDVL/pull/194)


## 0.2.0 - 📚 Better docs

Mostly API documentation and notebooks, plus some bugfixes.

### Added

In [PR #161](https://github.com/appliedAI-Initiative/pyDVL/pull/161):
- Support for $$ math in sphinx docs.
- Usage of sphinx extension for external links (introducing new directives like
  `:gh:`, `:issue:` and `:tfl:` to construct standardised links to external
  resources).
- Only update auto-generated documentation files if there are changes. Some
  minor additions to `update_docs.py`.
- Parallelization of exact combinatorial Shapley.
- Integrated KNN shapley into the main interface `compute_shapley_values`.

### Changed

In [PR #161](https://github.com/appliedAI-Initiative/pyDVL/pull/161):
- Improved main docs and Shapley notebooks. Added or fixed many docstrings,
  readme and documentation for contributors. Typos, grammar and style in code,
  documentation and notebooks.
- Internal renaming and rearranging in the parallelization and caching modules.

### Fixed

- Bug in random matrix generation
  [PR #161](https://github.com/appliedAI-Initiative/pyDVL/pull/161).
- Bugs in MapReduceJob's `_chunkify` and `_backpressure` methods
  [PR #176](https://github.com/appliedAI-Initiative/pyDVL/pull/176).


## 0.1.0 - 🎉 first release

This is very first release of pyDVL.

It contains:

- Data Valuation Methods:

  - Leave-One-Out
  - Influence Functions
  - Shapley:
    - Exact Permutation and Combinatorial
    - Montecarlo Permutation and Combinatorial
    - Truncated Montecarlo Permutation
- Caching of results with Memcached
- Parallelization of computations with Ray
- Documentation
- Notebooks containing examples of different use cases<|MERGE_RESOLUTION|>--- conflicted
+++ resolved
@@ -2,16 +2,13 @@
 
 ## Unreleased
 
-<<<<<<< HEAD
 - Removed default non-negativity constraint on least core subsidy
   and added instead a `non_negative_subsidy` boolean flag.
   Renamed `options` to `solver_options` and pass it as dict.
   Change default least core solver to SCS with 10000 max_iters.
   [PR #304](https://github.com/appliedAI-Initiative/pyDVL/pull/304)
-=======
 - Cleanup: removed unnecessary decorator `@unpackable`
   [PR #233](https://github.com/appliedAI-Initiative/pyDVL/pull/233)
->>>>>>> b1dad78a
 - Stopping criteria: fixed problem with `StandardError` and enable proper composition
   of index convergence statuses. Fixed a bug with `n_jobs` in
   `truncated_montecarlo_shapley`.
