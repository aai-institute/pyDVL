--- conflicted
+++ resolved
@@ -116,37 +116,34 @@
    import torch
    from torch import nn
    from torch.utils.data import DataLoader, TensorDataset
-   from pydvl.influence import compute_influences, InversionMethod
-   from pydvl.influence.torch import TorchTwiceDifferentiable
+   
+   from pydvl.influence.torch import DirectInfluence
+   from pydvl.influence.torch.util import TorchCatAggregator, TorchNumpyConverter
+   from pydvl.influence import SequentialInfluenceCalculator
    ```
 
 2. Create PyTorch data loaders for your train and test splits.
 
    ```python
-   torch.manual_seed(16)
-   
    input_dim = (5, 5, 5)
    output_dim = 3
-
-   train_data_loader = DataLoader(
-      TensorDataset(torch.rand((10, *input_dim)), torch.rand((10, output_dim))),
-      batch_size=2,
-   )
-   test_data_loader = DataLoader(
-      TensorDataset(torch.rand((5, *input_dim)), torch.rand((5, output_dim))),
-      batch_size=1,
-   )
+   train_x = torch.rand((10, *input_dim))
+   train_y = torch.rand((10, output_dim))
+   test_x = torch.rand((5, *input_dim))
+   test_y = torch.rand((5, output_dim))
+
+   train_data_loader = DataLoader(TensorDataset(train_x, train_y), batch_size=2)
+   test_data_loader = DataLoader(TensorDataset(test_x, test_y), batch_size=1)
    ```
 
 3. Instantiate your neural network model.
 
    ```python
    nn_architecture = nn.Sequential(
-      nn.Conv2d(in_channels=5, out_channels=3, kernel_size=3),
-      nn.Flatten(),
-      nn.Linear(27, 3),
-   )
-   nn_architecture.eval()
+   nn.Conv2d(in_channels=5, out_channels=3, kernel_size=3),
+   nn.Flatten(),
+   nn.Linear(27, 3),
+   )
    ```
 
 4. Define your loss:
@@ -155,29 +152,37 @@
    loss = nn.MSELoss()
    ```
 
-5. Wrap your model and loss in a `TorchTwiceDifferentiable` object.
-
-   ```python
-   model = TorchTwiceDifferentiable(nn_architecture, loss)
-   ```
-
-6. Compute influence factors by providing training data and inversion method.
-   Using the conjugate gradient algorithm, this would look like:
-
-   ```python
-   influences = compute_influences(
-      model,
-      training_data=train_data_loader,
-      test_data=test_data_loader,
-      inversion_method=InversionMethod.Cg,
-      hessian_regularization=1e-1,
-      maxiter=200,
-      progress=True,
-   )
+5. Instantiate an `InfluenceFunctionModel` and fit it to the training data
+
+   ```python
+   influence_function_model = DirectInfluence(nn_architecture, loss, hessian_regularization=0.01)
+   influence_function_model = influence_function_model.fit(train_data_loader)
+   ```
+
+6. For small input data call influence method on the fitted instance. 
+
+   ```python
+   influences = influence_function_model.influences(test_x, test_y, train_x, train_y)
    ```
    The result is a tensor of shape `(training samples x test samples)`
    that contains at index `(i, j`) the influence of training sample `i` on
    test sample `j`.
+
+7. For larger data, wrap the model into a
+   calculator and call methods on the calculator.
+   ```python
+   sequential_influence_calculator = SequentialInfluenceCalculator(influence_function_model)
+   
+    # Lazy object providing arrays batch-wise in a sequential manner
+   lazy_influences = sequential_influence_calculator.influences(test_data_loader, train_data_loader)
+
+   # Trigger computation and pull results to memory
+   influences = lazy_influences.compute(tensor_aggregator=TorchCatAggregator())
+
+   # Trigger computation and write results batch-wise to disk
+   lazy_influences.to_zarr("influences_result", TorchNumpyConverter())
+   ```
+   
 
    The higher the absolute value of the influence of a training sample
    on a test sample, the more influential it is for the chosen test sample, model
@@ -328,144 +333,7 @@
   [Scaling Up Influence Functions](http://arxiv.org/abs/2112.03052). 
   In Proceedings of the AAAI-22. arXiv, 2021.
 
-<<<<<<< HEAD
-# Installation
-
-To install the latest release use:
-
-```shell
-$ pip install pyDVL
-```
-
-You can also install the latest development version from
-[TestPyPI](https://test.pypi.org/project/pyDVL/):
-
-```shell
-pip install pyDVL --index-url https://test.pypi.org/simple/
-```
-
-For more instructions and information refer to [Installing pyDVL
-](https://pydvl.org/stable/getting-started/installation/) in the
-documentation.
-
-# Usage
-
-### Influence Functions
-
-For influence computation, follow these steps:
-
-1. Instantiate an `InfluenceFunctionModel`
-2. Fit the influence model to the training data.
-3. For small input data call influence method on the fitted instance. For larger data, wrap the model into a
-   calculator and call methods on the calculator.
-
-```python
-import torch
-from torch import nn
-from torch.utils.data import DataLoader, TensorDataset
-
-from pydvl.influence.torch import DirectInfluence
-from pydvl.influence.torch.util import TorchCatAggregator, TorchNumpyConverter
-from pydvl.influence import SequentialInfluenceCalculator
-
-nn_architecture = nn.Sequential(
-  nn.Conv2d(in_channels=5, out_channels=3, kernel_size=3),
-  nn.Flatten(),
-  nn.Linear(27, 3),
-)
-loss = nn.MSELoss()
-
-
-input_dim = (5, 5, 5)
-output_dim = 3
-train_x = torch.rand((10, *input_dim))
-train_y = torch.rand((10, output_dim))
-test_x = torch.rand((5, *input_dim))
-test_y = torch.rand((5, output_dim))
-
-train_data_loader = DataLoader(TensorDataset(train_x, train_y), batch_size=2)
-test_data_loader = DataLoader(TensorDataset(test_x, test_y), batch_size=1)
-
-influence_function_model = DirectInfluence(nn_architecture, loss, hessian_regularization=0.01)
-influence_function_model = influence_function_model.fit(train_data_loader)
-
-# For small data, directly call methods on the influence function model
-in_memory_influences = influence_function_model.influences(test_x, test_y, train_x, train_y)
-
-# For larger data, wrap the influence function model into a calculator
-sequential_influence_calculator = SequentialInfluenceCalculator(influence_function_model)
-
-# Lazy object providing arrays batch-wise in a sequential manner
-lazy_influences = sequential_influence_calculator.influences(test_data_loader, train_data_loader)
-
-# Trigger computation and pull results to memory
-influences = lazy_influences.compute(tensor_aggregator=TorchCatAggregator())
-
-# Trigger computation and write results batch-wise to disk
-lazy_influences.to_zarr("influences_result", TorchNumpyConverter())
-```
-
-
-### Shapley Values
-The steps required to compute values for your samples are:
-
-1. Create a `Dataset` object with your train and test splits.
-2. Create an instance of a `SupervisedModel` (basically any sklearn compatible
-   predictor)
-3. Create a `Utility` object to wrap the Dataset, the model and a scoring
-   function.
-4. Use one of the methods defined in the library to compute the values.
-
-This is how it looks for *Truncated Montecarlo Shapley*, an efficient method for
-Data Shapley values:
-
-```python
-from sklearn.datasets import load_breast_cancer
-from sklearn.linear_model import LogisticRegression
-from pydvl.value import *
-
-data = Dataset.from_sklearn(load_breast_cancer(), train_size=0.7)
-model = LogisticRegression()
-u = Utility(model, data, Scorer("accuracy", default=0.0))
-values = compute_shapley_values(
-    u,
-    mode=ShapleyMode.TruncatedMontecarlo,
-    done=MaxUpdates(100) | AbsoluteStandardError(threshold=0.01),
-    truncation=RelativeTruncation(u, rtol=0.01),
-)
-```
-
-For more instructions and information refer to [Getting
-Started](https://pydvl.org/stable/getting-started/first-steps/) in
-the documentation. We provide several examples for data valuation
-(e.g. [Shapley Data Valuation](https://pydvl.org/stable/examples/shapley_basic_spotify/))
-and for influence functions
-(e.g. [Influence Functions for Neural Networks](https://pydvl.org/stable/examples/influence_imagenet/))
-with details on the algorithms and their applications.
-
-## Caching
-
-pyDVL offers the possibility to cache certain results and
-speed up computation. It uses [Memcached](https://memcached.org/) For that.
-
-You can run it either locally or, using
-[Docker](https://www.docker.com/):
-
-```shell
-docker container run --rm -p 11211:11211 --name pydvl-cache -d memcached:latest
-```
-
-You can read more in the
-[documentation](https://pydvl.org/stable/getting-started/first-steps/#caching).
-
-# Contributing
-
-Please open new issues for bugs, feature requests and extensions. You can read
-about the structure of the project, the toolchain and workflow in the [guide for
-contributions](CONTRIBUTING.md).
-
-=======
->>>>>>> 2f0262a5
+  
 # License
 
 pyDVL is distributed under
