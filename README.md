--- conflicted
+++ resolved
@@ -49,7 +49,11 @@
 - Yan, T., & Procaccia, A. D.
   [If You Like Shapley Then You’ll Love the Core]().
   Proceedings of the AAAI Conference on Artificial Intelligence, 35(6) (2021): 5751-5759.
-<<<<<<< HEAD
+- Jia, Ruoxi, David Dao, Boxin Wang, Frances Ann Hubis, Nick Hynes, Nezihe Merve
+  Gürel, Bo Li, Ce Zhang, Dawn Song, and Costas J. Spanos.
+  [Towards Efficient Data Valuation Based on the Shapley Value](http://proceedings.mlr.press/v89/jia19a.html).
+  In 22nd International Conference on Artificial Intelligence and Statistics,
+  1167–76. PMLR, 2019.
 - Wang, Jiachen T., and Ruoxi Jia. 
   [Data Banzhaf: A Robust Data Valuation Framework for Machine Learning](https://doi.org/10.48550/arXiv.2205.15466).
   arXiv, October 22, 2022.
@@ -57,13 +61,6 @@
   [Beta Shapley: A Unified and Noise-Reduced Data Valuation Framework for Machine Learning](http://arxiv.org/abs/2110.14049).
   In Proceedings of the 25th International Conference on Artificial Intelligence
   and Statistics (AISTATS) 2022, Vol. 151. Valencia, Spain: PMLR, 2022.
-=======
-- Jia, Ruoxi, David Dao, Boxin Wang, Frances Ann Hubis, Nick Hynes, Nezihe Merve
-  Gürel, Bo Li, Ce Zhang, Dawn Song, and Costas J. Spanos.
-  [Towards Efficient Data Valuation Based on the Shapley Value](http://proceedings.mlr.press/v89/jia19a.html).
-  In 22nd International Conference on Artificial Intelligence and Statistics,
-  1167–76. PMLR, 2019.
->>>>>>> 9ba63cf0
 
 Influence Functions compute the effect that single points have on an estimator /
 model. We implement methods from the following papers:
